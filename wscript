#!/usr/bin/env python

import os
import sys

from waflib import Build, Logs, Options, TaskGen
from waflib.extras import autowaf

# Library and package version (UNIX style major, minor, micro)
# major increment <=> incompatible changes
# minor increment <=> compatible changes (additions)
# micro increment <=> no interface changes
PUGL_VERSION       = '0.2.0'
PUGL_MAJOR_VERSION = '0'

# Mandatory waf variables
APPNAME = 'pugl'        # Package name for waf dist
VERSION = PUGL_VERSION  # Package version for waf dist
top     = '.'           # Source directory
out     = 'build'       # Build directory


def options(ctx):
    ctx.load('compiler_c')
    ctx.load('compiler_cxx')

    opts = ctx.configuration_options()
    opts.add_option('--target', default=None, dest='target',
                    help='target platform (e.g. "win32" or "darwin")')

    ctx.add_flags(
        opts,
        {'all-headers': 'install complete header implementation',
         'no-gl':       'do not build OpenGL support',
         'no-cairo':    'do not build Cairo support',
         'no-static':   'do not build static library',
         'no-shared':   'do not build shared library'})

    ctx.get_option_group('Test options').add_option(
        '--gui-tests', action='store_true', help='Run GUI tests')


def configure(conf):
    conf.load('compiler_c', cache=True)
    try:
        conf.load('compiler_cxx', cache=True)
    except Exception:
        pass

    conf.load('autowaf', cache=True)
    autowaf.set_c_lang(conf, 'c99')
    if 'COMPILER_CXX' in conf.env:
        autowaf.set_cxx_lang(conf, 'c++11')

    conf.env.ALL_HEADERS     = Options.options.all_headers
    conf.env.TARGET_PLATFORM = Options.options.target or sys.platform
    platform                 = conf.env.TARGET_PLATFORM

<<<<<<< HEAD
    def append_cflags(flags):
        conf.env.append_value('CFLAGS', flags)
        conf.env.append_value('CXXFLAGS', flags)

    if platform == 'darwin':
        append_cflags(['-Wno-deprecated-declarations'])

    if conf.env.MSVC_COMPILER:
        append_cflags(['/wd4191'])
    else:
        conf.env.append_unique('LINKFLAGS', ['-fvisibility=hidden'])
        append_cflags(['-fvisibility=hidden'])
        if Options.options.strict:
            append_cflags(['-Wunused-parameter', '-Wno-pedantic'])

=======
    if Options.options.strict:
        # Check for programs used by lint target
        conf.find_program("flake8", var="FLAKE8", mandatory=False)
        conf.find_program("clang-tidy", var="CLANG_TIDY", mandatory=False)
        conf.find_program("iwyu_tool", var="IWYU_TOOL", mandatory=False)

    if Options.options.ultra_strict:
        # All warnings enabled by autowaf, disable some we trigger

        autowaf.add_compiler_flags(conf.env, '*', {
            'clang': [
                '-Wno-padded',
                '-Wno-reserved-id-macro',
                '-Wno-switch-enum',
            ],
            'gcc': [
                '-Wno-padded',
                '-Wno-switch-enum',
            ],
            'msvc': [
                '/wd4061',  # enumerator in switch is not explicitly handled
                '/wd4514',  # unreferenced inline function has been removed
                '/wd4820',  # padding added after construct
                '/wd5045',  # will insert Spectre mitigation for memory load
            ],
        })

        autowaf.add_compiler_flags(conf.env, 'c', {
            'clang': [
                '-Wno-bad-function-cast',
                '-Wno-float-equal',
                '-Wno-implicit-fallthrough',
            ],
            'gcc': [
                '-Wno-bad-function-cast',
                '-Wno-float-equal',
            ],
            'msvc': [
                '/wd4191',  # unsafe conversion from type to type
                '/wd4706',  # assignment within conditional expression
                '/wd4710',  # function not inlined
                '/wd5045',  # will insert Spectre mitigation for memory load
            ],
        })

        autowaf.add_compiler_flags(conf.env, 'cxx', {
            'clang': [
                '-Wno-documentation-unknown-command',
                '-Wno-old-style-cast',
            ],
            'gcc': [
                '-Wno-old-style-cast',
            ],
            'msvc': [
                '/wd4355',  # 'this' used in base member initializer list
                '/wd4571',  # structured exceptions (SEH) are no longer caught
                '/wd4625',  # copy constructor implicitly deleted
                '/wd4626',  # assignment operator implicitly deleted
                '/wd5026',  # move constructor implicitly deleted
                '/wd5027',  # move assignment operator implicitly deleted
            ],
        })

        # Add some platform-specific warning suppressions
        if conf.env.TARGET_PLATFORM == "win32":
            autowaf.add_compiler_flags(conf.env, '*', {
                'gcc': ['-Wno-cast-function-type',
                        '-Wno-conversion',
                        '-Wno-format',
                        '-Wno-suggest-attribute=format'],
            })
        elif conf.env.TARGET_PLATFORM == 'darwin':
            autowaf.add_compiler_flags(conf.env, '*', {
                'clang': ['-DGL_SILENCE_DEPRECATION',
                          '-Wno-deprecated-declarations',
                          '-Wno-direct-ivar-access'],
                'gcc': ['-DGL_SILENCE_DEPRECATION',
                        '-Wno-deprecated-declarations',
                        '-Wno-direct-ivar-access'],
            })

    # Check for base system libraries needed on some systems
>>>>>>> d70aa80d
    conf.check_cc(lib='m', uselib_store='M', mandatory=False)
    conf.check_cc(lib='dl', uselib_store='DL', mandatory=False)

    # Check for "native" platform dependencies
    conf.env.HAVE_GL = False
    if platform == 'darwin':
        conf.check_cc(framework_name='Cocoa', framework='Cocoa',
                      uselib_store='COCOA')
        if not Options.options.no_gl:
            conf.check_cc(framework_name='OpenGL', uselib_store='GL',
                          mandatory=False)
            conf.env.HAVE_GL = conf.env.FRAMEWORK_GL

    elif platform == 'win32':
        conf.check_cc(lib='gdi32', uselib_store='GDI32')
        conf.check_cc(lib='user32', uselib_store='USER32')
        if not Options.options.no_gl:
            conf.check_cc(lib='opengl32', uselib_store='GL', mandatory=False)
            conf.env.HAVE_GL = conf.env.LIB_GL

    else:
        conf.check_cc(lib='X11', uselib_store='X11')

        xsync_fragment = """#include <X11/Xlib.h>
            #include <X11/extensions/sync.h>
            int main(void) { XSyncQueryExtension(0, 0, 0); return 0; }"""
        if conf.check_cc(fragment=xsync_fragment,
                         uselib_store='XSYNC',
                         lib='Xext',
                         mandatory=False,
                         msg='Checking for function XSyncQueryExtension'):
            conf.define('HAVE_XSYNC', 1)

        if conf.check_cc(lib='Xcursor',
                         uselib_store='XCURSOR',
                         mandatory=False):
            conf.define('HAVE_XCURSOR', 1)

        if not Options.options.no_gl:
            glx_fragment = """#include <GL/glx.h>
                int main(void) { glXSwapBuffers(0, 0); return 0; }"""

            conf.check_cc(lib='GLX', uselib_store='GLX', mandatory=False)
            conf.check_cc(lib='GL', uselib_store='GL', mandatory=False)
            conf.check_cc(fragment=glx_fragment,
                          lib='GLX' if conf.env.LIB_GLX else 'GL',
                          mandatory=False,
                          msg='Checking for GLX')
            conf.env.HAVE_GL = conf.env.LIB_GL or conf.env.LIB_GLX

    # Check for Cairo via pkg-config
    if not Options.options.no_cairo:
        autowaf.check_pkg(conf, 'cairo',
                          uselib_store    = 'CAIRO',
                          atleast_version = '1.0.0',
                          system          = True,
                          mandatory       = False)

    conf.env.update({
        'BUILD_SHARED': not Options.options.no_shared,
        'BUILD_STATIC': conf.env.BUILD_TESTS or not Options.options.no_static})

    if conf.env.TARGET_PLATFORM == 'win32':
        conf.env.PUGL_PLATFORM = 'win'
    elif conf.env.TARGET_PLATFORM == 'darwin':
        conf.env.PUGL_PLATFORM = 'mac'
    else:
        conf.env.PUGL_PLATFORM = 'x11'

    autowaf.set_lib_env(conf, 'pugl', PUGL_VERSION,
                        lib='pugl_' + conf.env.PUGL_PLATFORM)

    autowaf.set_lib_env(conf, 'pugl_gl', PUGL_VERSION,
                        lib='pugl_%s_gl' % conf.env.PUGL_PLATFORM)

    autowaf.display_summary(
        conf,
        {"Build static library":   bool(conf.env.BUILD_STATIC),
         "Build shared library":   bool(conf.env.BUILD_SHARED),
         "OpenGL support":         bool(conf.env.HAVE_GL),
         "Cairo support":          bool(conf.env.HAVE_CAIRO)})


def _build_pc_file(bld, name, desc, target, libname, deps={}, requires=[]):
    "Builds a pkg-config file for a library"
    env = bld.env
    prefix = env.PREFIX
    xprefix = os.path.dirname(env.LIBDIR)

    uselib   = deps.get('uselib', [])
    pkg_deps = [l for l in uselib if 'PKG_' + l.lower() in env]
    lib_deps = [l for l in uselib if 'PKG_' + l.lower() not in env]

    link_flags = [env.LIB_ST % l for l in (deps.get('lib', []) + [libname])]
    for l in lib_deps:
        link_flags += [env.LIB_ST % l for l in env['LIB_' + l]]
    for f in deps.get('framework', []):
        link_flags += ['-framework', f]

    bld(features='subst',
        source='pugl.pc.in',
        target='%s-%s.pc' % (target, PUGL_MAJOR_VERSION),
        install_path=os.path.join(env.LIBDIR, 'pkgconfig'),

        PREFIX=prefix,
        EXEC_PREFIX='${prefix}' if xprefix == prefix else xprefix,
        LIBDIR='${exec_prefix}/' + os.path.basename(env.LIBDIR),
        INCLUDEDIR=env.INCLUDEDIR.replace(prefix, '${prefix}', 1),

        NAME=name,
        DESCRIPTION=desc,
        PUGL_MAJOR_VERSION=PUGL_MAJOR_VERSION,
        REQUIRES=' '.join(requires + [p.lower() for p in pkg_deps]),
        LIBS=' '.join(link_flags))


tests = ['redisplay', 'show_hide', 'update', 'timer']


def build(bld):
    # C Headers
    includedir = '${INCLUDEDIR}/pugl-%s/pugl' % PUGL_MAJOR_VERSION
    bld.install_files(includedir, bld.path.ant_glob('pugl/*.h'))
    bld.install_files(includedir, bld.path.ant_glob('pugl/*.hpp'))
    bld.install_files(includedir, bld.path.ant_glob('pugl/*.ipp'))
    if bld.env.ALL_HEADERS:
        detaildir = os.path.join(includedir, 'detail')
        bld.install_files(detaildir, bld.path.ant_glob('pugl/detail/*.h'))
        bld.install_files(detaildir, bld.path.ant_glob('pugl/detail/*.c'))

    # Library dependencies of pugl libraries (for building examples)
    deps = {}

    def build_pugl_lib(name, **kwargs):
        deps[name] = {}
        for k in ('lib', 'framework', 'uselib'):
            deps[name][k] = kwargs.get(k, [])

        args = kwargs.copy()
        args.update({'includes':        ['.'],
                     'export_includes': ['.'],
                     'install_path':    '${LIBDIR}',
                     'vnum':            PUGL_VERSION})

        flags = []
        if not bld.env.MSVC_COMPILER:
            flags = ['-fPIC', '-fvisibility=hidden']

        if bld.env.BUILD_SHARED:
            bld(features  = 'c cshlib',
                name      = name,
                target    = 'pugl_%s-%s' % (name, PUGL_MAJOR_VERSION),
                defines   = ['PUGL_INTERNAL', 'PUGL_SHARED'],
                cflags    = flags,
                linkflags = flags,
                **args)

        if bld.env.BUILD_STATIC:
            bld(features  = 'c cstlib',
                name      = 'pugl_%s_static' % name,
                target    = 'pugl_%s-%s' % (name, PUGL_MAJOR_VERSION),
                defines   = ['PUGL_INTERNAL', 'PUGL_DISABLE_DEPRECATED'],
                cflags    = flags,
                linkflags = flags,
                **args)

    def build_platform(platform, **kwargs):
        build_pugl_lib(platform, **kwargs)
        _build_pc_file(bld, 'Pugl', 'Pugl GUI library core',
                       'pugl', 'pugl_%s' % platform,
                       deps=kwargs)

    def build_backend(platform, backend, **kwargs):
        name  = '%s_%s' % (platform, backend)
        label = 'OpenGL' if backend == 'gl' else backend.title()
        build_pugl_lib(name, **kwargs)
        _build_pc_file(bld, 'Pugl %s' % label,
                       'Pugl GUI library with %s backend' % label,
                       'pugl-%s' % backend, 'pugl_' + name,
                       deps=kwargs,
                       requires=['pugl-%s' % PUGL_MAJOR_VERSION])

    lib_source = ['pugl/detail/implementation.c']
    if bld.env.TARGET_PLATFORM == 'win32':
        platform = 'win'
        build_platform('win',
                       uselib=['GDI32', 'USER32'],
                       source=lib_source + ['pugl/detail/win.c'])

        if bld.env.HAVE_GL:
            build_backend('win', 'gl',
                          uselib=['GDI32', 'USER32', 'GL'],
                          source=['pugl/detail/win_gl.c'])

        if bld.env.HAVE_CAIRO:
            build_backend('win', 'cairo',
                          uselib=['CAIRO', 'GDI32', 'USER32'],
                          source=['pugl/detail/win_cairo.c'])

    elif bld.env.TARGET_PLATFORM == 'darwin':
        platform = 'mac'
        build_platform('mac',
                       framework=['Cocoa'],
                       source=lib_source + ['pugl/detail/mac.m'])

        build_backend('mac', 'stub',
                      framework=['Cocoa'],
                      source=['pugl/detail/mac_stub.m'])

        if bld.env.HAVE_GL:
            build_backend('mac', 'gl',
                          framework=['Cocoa', 'OpenGL'],
                          source=['pugl/detail/mac_gl.m'])

        if bld.env.HAVE_CAIRO:
            build_backend('mac', 'cairo',
                          framework=['Cocoa'],
                          uselib=['CAIRO'],
                          source=['pugl/detail/mac_cairo.m'])
    else:
        platform = 'x11'
        build_platform('x11',
                       uselib=['M', 'X11', 'XSYNC', 'XCURSOR'],
                       source=lib_source + ['pugl/detail/x11.c'])

        if bld.env.HAVE_GL:
            glx_lib = 'GLX' if bld.env.LIB_GLX else 'GL'
            build_backend('x11', 'gl',
                          uselib=[glx_lib, 'X11'],
                          source=['pugl/detail/x11_gl.c'])

        if bld.env.HAVE_CAIRO:
            build_backend('x11', 'cairo',
                          uselib=['CAIRO', 'X11'],
                          source=['pugl/detail/x11_cairo.c'])

<<<<<<< HEAD
    def build_test(prog, source, platform, backend, **kwargs):
        lang = 'cxx' if source[0].endswith('.cpp') else 'c'
=======
    def build_example(prog, source, platform, backend, **kwargs):
        lang = 'cxx' if source[0].endswith('.cpp') else 'c'

>>>>>>> d70aa80d
        use = ['pugl_%s_static' % platform,
               'pugl_%s_%s_static' % (platform, backend)]

        target = prog
        if bld.env.TARGET_PLATFORM == 'darwin':
            target = '{0}.app/Contents/MacOS/{0}'.format(prog)

            bld(features     = 'subst',
                source       = 'resources/Info.plist.in',
                target       = '{}.app/Contents/Info.plist'.format(prog),
                install_path = '',
                NAME         = prog)

        backend_lib = platform + '_' + backend
        for k in ('lib', 'framework', 'uselib'):
            kwargs.update({k: (kwargs.get(k, []) +
                               deps.get(platform, {}).get(k, []) +
                               deps.get(backend_lib, {}).get(k, []))})

        bld(features     = '%s %sprogram' % (lang, lang),
            source       = source,
            target       = target,
            use          = use,
            install_path = '',
            **kwargs)

    if bld.env.BUILD_TESTS:
        for s in ('rect.vert', 'rect.frag'):
            # Copy shaders to build directory for example programs
            bld(features = 'subst',
                is_copy  = True,
                source   = 'shaders/%s' % s,
                target   = 'shaders/%s' % s)

        if bld.env.HAVE_GL:
            glad_cflags = [] if bld.env.MSVC_COMPILER else ['-Wno-pedantic']
            build_example('pugl_embed_demo', ['examples/pugl_embed_demo.c'],
                          platform, 'gl', uselib=['GL', 'M'])
            build_example('pugl_window_demo', ['examples/pugl_window_demo.c'],
                          platform, 'gl', uselib=['GL', 'M'])
            build_example('pugl_cursor_demo', ['examples/pugl_cursor_demo.c'],
                          platform, 'gl', uselib=['GL', 'M'])
            build_example('pugl_print_events',
                          ['examples/pugl_print_events.c'],
                          platform, 'stub')
            build_example('pugl_shader_demo',
                          ['examples/pugl_shader_demo.c',
                           'examples/glad/glad.c'],
                          platform, 'gl',
                          cflags=glad_cflags,
                          uselib=['DL', 'GL', 'M'])

        if bld.env.HAVE_CAIRO:
<<<<<<< HEAD
            build_test('pugl_cairo_test', ['test/pugl_cairo_test.c'],
                       platform, 'cairo',
                       uselib=['M', 'CAIRO'])

        if bld.env.CXX and bld.env.HAVE_GL:
            build_test('pugl_cxx_test', ['test/pugl_cxx_test.cpp'],
                       platform, 'gl', uselib=['GL', 'M'])

    if bld.env.DOCS:
        bld(features     = 'subst',
            source       = 'doc/reference.doxygen.in',
            target       = 'doc/reference.doxygen',
=======
            build_example('pugl_cairo_demo', ['examples/pugl_cairo_demo.c'],
                          platform, 'cairo',
                          uselib=['M', 'CAIRO'])

        for test in tests:
            bld(features     = 'c cprogram',
                source       = 'test/test_%s.c' % test,
                target       = 'test/test_%s' % test,
                install_path = '',
                use          = ['pugl_%s_static' % platform,
                                'pugl_%s_stub_static' % platform],
                uselib       = deps[platform]['uselib'] + ['CAIRO'])

        # Make a hyper strict warning environment for checking API headers
        strict_env = bld.env.derive()
        autowaf.remove_all_warning_flags(strict_env)
        autowaf.enable_all_warnings(strict_env)
        autowaf.set_warnings_as_errors(strict_env)
        autowaf.add_compiler_flags(strict_env, '*', {
            'clang': ['-Wno-padded'],
            'gcc': ['-Wno-padded'],
        })
        autowaf.add_compiler_flags(strict_env, 'cxx', {
            'clang': ['-Wno-documentation-unknown-command'],
        })

        # Check that C headers build with (almost) no warnings
        bld(features     = 'c cprogram',
            source       = 'test/test_build.c',
            target       = 'test/test_build_c',
>>>>>>> d70aa80d
            install_path = '',
            env          = strict_env,
            use          = ['pugl_%s_static' % platform],
            uselib       = deps[platform]['uselib'] + ['CAIRO'])

        # Check that C++ headers build with (almost) no warnings
        bld(features     = 'cxx cxxprogram',
            source       = 'test/test_build.cpp',
            target       = 'test/test_build_cpp',
            install_path = '',
            env          = strict_env,
            use          = ['pugl_%s_static' % platform],
            uselib       = deps[platform]['uselib'] + ['CAIRO'])

        if bld.env.CXX and bld.env.HAVE_GL:
            build_example('pugl_cxx_demo', ['examples/pugl_cxx_demo.cpp'],
                          platform, 'gl',
                          defines=['PUGL_DISABLE_DEPRECATED'],
                          uselib=['GL', 'M'])

    if bld.env.DOCS:
        autowaf.build_dox(bld, 'PUGL', PUGL_VERSION, top, out)


def test(tst):
    if tst.options.gui_tests:
        with tst.group('gui') as check:
            for test in tests:
                check(['test/test_%s' % test])


class LintContext(Build.BuildContext):
    fun = cmd = 'lint'


def lint(ctx):
    "checks code for style issues"
    import json
    import subprocess

    st = 0

    if "FLAKE8" in ctx.env:
        Logs.info("Running flake8")
        st = subprocess.call([ctx.env.FLAKE8[0],
                              "wscript",
                              "--ignore",
                              "E221,W504,E251,E241,E741"])
    else:
        Logs.warn("Not running flake8")

    if "IWYU_TOOL" in ctx.env:
        Logs.info("Running include-what-you-use")
        cmd = [ctx.env.IWYU_TOOL[0], "-o", "clang", "-p", "build"]
        output = subprocess.check_output(cmd).decode('utf-8')
        if 'error: ' in output:
            sys.stdout.write(output)
            st += 1
    else:
        Logs.warn("Not running include-what-you-use")

    if "CLANG_TIDY" in ctx.env and "clang" in ctx.env.CC[0]:
        Logs.info("Running clang-tidy")
        with open('build/compile_commands.json', 'r') as db:
            commands = json.load(db)
            files = [c['file'] for c in commands
                     if os.path.basename(c['file']) != 'glad.c']

            c_files = [os.path.join('build', f)
                       for f in files if f.endswith('.c')]

            cpp_files = [os.path.join('build', f)
                         for f in files if f.endswith('.cpp')]

        c_files = list(map(os.path.abspath, c_files))
        cpp_files = list(map(os.path.abspath, cpp_files))

        procs = []
        for c_file in c_files:
            cmd = [ctx.env.CLANG_TIDY[0], "--quiet", "-p=.", c_file]
            procs += [subprocess.Popen(cmd, cwd="build")]

        for cpp_file in cpp_files:
            cmd = [ctx.env.CLANG_TIDY[0],
                   '--header-filter=".*\\.hpp"',
                   "--quiet",
                   "-p=.", cpp_file]
            procs += [subprocess.Popen(cmd, cwd="build")]

        for proc in procs:
            stdout, stderr = proc.communicate()
            st += proc.returncode
    else:
        Logs.warn("Not running clang-tidy")

    if st != 0:
        sys.exit(st)


# Alias .m files to be compiled like .c files, gcc will do the right thing.
@TaskGen.extension('.m')
def m_hook(self, node):
    return self.create_compiled_task('c', node)<|MERGE_RESOLUTION|>--- conflicted
+++ resolved
@@ -56,23 +56,6 @@
     conf.env.TARGET_PLATFORM = Options.options.target or sys.platform
     platform                 = conf.env.TARGET_PLATFORM
 
-<<<<<<< HEAD
-    def append_cflags(flags):
-        conf.env.append_value('CFLAGS', flags)
-        conf.env.append_value('CXXFLAGS', flags)
-
-    if platform == 'darwin':
-        append_cflags(['-Wno-deprecated-declarations'])
-
-    if conf.env.MSVC_COMPILER:
-        append_cflags(['/wd4191'])
-    else:
-        conf.env.append_unique('LINKFLAGS', ['-fvisibility=hidden'])
-        append_cflags(['-fvisibility=hidden'])
-        if Options.options.strict:
-            append_cflags(['-Wunused-parameter', '-Wno-pedantic'])
-
-=======
     if Options.options.strict:
         # Check for programs used by lint target
         conf.find_program("flake8", var="FLAKE8", mandatory=False)
@@ -155,7 +138,6 @@
             })
 
     # Check for base system libraries needed on some systems
->>>>>>> d70aa80d
     conf.check_cc(lib='m', uselib_store='M', mandatory=False)
     conf.check_cc(lib='dl', uselib_store='DL', mandatory=False)
 
@@ -392,14 +374,9 @@
                           uselib=['CAIRO', 'X11'],
                           source=['pugl/detail/x11_cairo.c'])
 
-<<<<<<< HEAD
-    def build_test(prog, source, platform, backend, **kwargs):
-        lang = 'cxx' if source[0].endswith('.cpp') else 'c'
-=======
     def build_example(prog, source, platform, backend, **kwargs):
         lang = 'cxx' if source[0].endswith('.cpp') else 'c'
 
->>>>>>> d70aa80d
         use = ['pugl_%s_static' % platform,
                'pugl_%s_%s_static' % (platform, backend)]
 
@@ -453,20 +430,6 @@
                           uselib=['DL', 'GL', 'M'])
 
         if bld.env.HAVE_CAIRO:
-<<<<<<< HEAD
-            build_test('pugl_cairo_test', ['test/pugl_cairo_test.c'],
-                       platform, 'cairo',
-                       uselib=['M', 'CAIRO'])
-
-        if bld.env.CXX and bld.env.HAVE_GL:
-            build_test('pugl_cxx_test', ['test/pugl_cxx_test.cpp'],
-                       platform, 'gl', uselib=['GL', 'M'])
-
-    if bld.env.DOCS:
-        bld(features     = 'subst',
-            source       = 'doc/reference.doxygen.in',
-            target       = 'doc/reference.doxygen',
-=======
             build_example('pugl_cairo_demo', ['examples/pugl_cairo_demo.c'],
                           platform, 'cairo',
                           uselib=['M', 'CAIRO'])
@@ -497,7 +460,6 @@
         bld(features     = 'c cprogram',
             source       = 'test/test_build.c',
             target       = 'test/test_build_c',
->>>>>>> d70aa80d
             install_path = '',
             env          = strict_env,
             use          = ['pugl_%s_static' % platform],
