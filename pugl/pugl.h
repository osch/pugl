--- conflicted
+++ resolved
@@ -79,24 +79,6 @@
    Window hint.
 */
 typedef enum {
-<<<<<<< HEAD
-	PUGL_USE_COMPAT_PROFILE,    /**< Use compatible (not core) OpenGL profile */
-	PUGL_USE_DEBUG_CONTEXT,     /**< True to use a debug OpenGL context */
-	PUGL_CONTEXT_VERSION_MAJOR, /**< OpenGL context major version */
-	PUGL_CONTEXT_VERSION_MINOR, /**< OpenGL context minor version */
-	PUGL_RED_BITS,              /**< Number of bits for red channel */
-	PUGL_GREEN_BITS,            /**< Number of bits for green channel */
-	PUGL_BLUE_BITS,             /**< Number of bits for blue channel */
-	PUGL_ALPHA_BITS,            /**< Number of bits for alpha channel */
-	PUGL_DEPTH_BITS,            /**< Number of bits for depth buffer */
-	PUGL_STENCIL_BITS,          /**< Number of bits for stencil buffer */
-	PUGL_SAMPLES,               /**< Number of samples per pixel (AA) */
-	PUGL_DOUBLE_BUFFER,         /**< True if double buffering should be used */
-	PUGL_SWAP_INTERVAL,         /**< Number of frames between buffer swaps */
-	PUGL_RESIZABLE,             /**< True if window should be resizable */
-	PUGL_IGNORE_KEY_REPEAT,     /**< True if key repeat events are ignored */
-	PUGL_IS_POPUP,              /**< True if window is popup window */
-=======
 	PUGL_USE_COMPAT_PROFILE,    ///< Use compatible (not core) OpenGL profile
 	PUGL_USE_DEBUG_CONTEXT,     ///< True to use a debug OpenGL context
 	PUGL_CONTEXT_VERSION_MAJOR, ///< OpenGL context major version
@@ -112,7 +94,7 @@
 	PUGL_SWAP_INTERVAL,         ///< Number of frames between buffer swaps
 	PUGL_RESIZABLE,             ///< True if window should be resizable
 	PUGL_IGNORE_KEY_REPEAT,     ///< True if key repeat events are ignored
->>>>>>> 116188e6
+	PUGL_IS_POPUP,              ///< True if window is popup window */
 
 	PUGL_NUM_WINDOW_HINTS
 } PuglViewHint;
@@ -218,24 +200,6 @@
    The type of a PuglEvent.
 */
 typedef enum {
-<<<<<<< HEAD
-	PUGL_NOTHING,              /**< No event */
-	PUGL_BUTTON_PRESS,         /**< Mouse button press */
-	PUGL_BUTTON_RELEASE,       /**< Mouse button release */
-	PUGL_CONFIGURE,            /**< View moved and/or resized */
-	PUGL_EXPOSE,               /**< View exposed, redraw required */
-	PUGL_CLOSE,                /**< Close view */
-	PUGL_KEY_PRESS,            /**< Key press */
-	PUGL_KEY_RELEASE,          /**< Key release */
-	PUGL_TEXT,                 /**< Character entry */
-	PUGL_ENTER_NOTIFY,         /**< Pointer entered view */
-	PUGL_LEAVE_NOTIFY,         /**< Pointer left view */
-	PUGL_MOTION_NOTIFY,        /**< Pointer motion */
-	PUGL_SCROLL,               /**< Scroll */
-	PUGL_FOCUS_IN,             /**< Keyboard focus entered view */
-	PUGL_FOCUS_OUT,            /**< Keyboard focus left view */
-	PUGL_DESTROY               /**< View is going to be destroyed */
-=======
 	PUGL_NOTHING,        ///< No event
 	PUGL_BUTTON_PRESS,   ///< Mouse button press
 	PUGL_BUTTON_RELEASE, ///< Mouse button release
@@ -250,8 +214,8 @@
 	PUGL_MOTION_NOTIFY,  ///< Pointer motion
 	PUGL_SCROLL,         ///< Scroll
 	PUGL_FOCUS_IN,       ///< Keyboard focus entered view
-	PUGL_FOCUS_OUT       ///< Keyboard focus left view
->>>>>>> 116188e6
+	PUGL_FOCUS_OUT,      ///< Keyboard focus left view
+	PUGL_DESTROY         ///< View is going to be destroyed */
 } PuglEventType;
 
 typedef enum {
@@ -453,21 +417,6 @@
    either be cast to the appropriate type, or the union members used.
 */
 typedef union {
-<<<<<<< HEAD
-	PuglEventType      type;       /**< Event type. */
-	PuglEventAny       any;        /**< Valid for all event types. */
-	PuglEventButton    button;     /**< PUGL_BUTTON_PRESS, PUGL_BUTTON_RELEASE. */
-	PuglEventConfigure configure;  /**< PUGL_CONFIGURE. */
-	PuglEventExpose    expose;     /**< PUGL_EXPOSE. */
-	PuglEventClose     close;      /**< PUGL_CLOSE. */
-	PuglEventKey       key;        /**< PUGL_KEY_PRESS, PUGL_KEY_RELEASE. */
-	PuglEventText      text;       /**< PUGL_TEXT. */
-	PuglEventCrossing  crossing;   /**< PUGL_ENTER_NOTIFY, PUGL_LEAVE_NOTIFY. */
-	PuglEventMotion    motion;     /**< PUGL_MOTION_NOTIFY. */
-	PuglEventScroll    scroll;     /**< PUGL_SCROLL. */
-	PuglEventFocus     focus;      /**< PUGL_FOCUS_IN, PUGL_FOCUS_OUT. */
-	PuglEventDestroy   destroy;    /**< PUGL_DESTROY. */
-=======
 	PuglEventType      type;      ///< Event type
 	PuglEventAny       any;       ///< Valid for all event types
 	PuglEventButton    button;    ///< PUGL_BUTTON_PRESS, PUGL_BUTTON_RELEASE
@@ -480,7 +429,7 @@
 	PuglEventMotion    motion;    ///< PUGL_MOTION_NOTIFY
 	PuglEventScroll    scroll;    ///< PUGL_SCROLL
 	PuglEventFocus     focus;     ///< PUGL_FOCUS_IN, PUGL_FOCUS_OUT
->>>>>>> 116188e6
+	PuglEventDestroy   destroy;   ///< PUGL_DESTROY. */
 } PuglEvent;
 
 /**
