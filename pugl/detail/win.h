--- conflicted
+++ resolved
@@ -97,25 +97,16 @@
 static inline unsigned
 puglWinGetWindowFlags(const PuglView* const view)
 {
-<<<<<<< HEAD
 	const bool resizable = view->hints[PUGL_RESIZABLE];
 	const bool isPopup   = view->hints[PUGL_IS_POPUP];
+
 	return (WS_CLIPCHILDREN | WS_CLIPSIBLINGS |
 	        (view->parent
 	         ? WS_CHILD
 //	         : (WS_POPUPWINDOW | WS_CAPTION | WS_MINIMIZEBOX |
 	         : ((isPopup ? (WS_POPUP) 
 	                     : (WS_OVERLAPPED | WS_CAPTION | WS_SYSMENU | WS_MINIMIZEBOX)) |
-	            (resizable ? (WS_SIZEBOX | WS_MAXIMIZEBOX) : 0))));
-=======
-	const bool     resizable = view->hints[PUGL_RESIZABLE];
-	const unsigned sizeFlags = resizable ? (WS_SIZEBOX | WS_MAXIMIZEBOX) : 0u;
-
-	return (WS_CLIPCHILDREN | WS_CLIPSIBLINGS |
-	        (view->parent
-	             ? WS_CHILD
-	             : (WS_POPUPWINDOW | WS_CAPTION | WS_MINIMIZEBOX | sizeFlags)));
->>>>>>> d70aa80d
+	            (resizable ? (WS_SIZEBOX | WS_MAXIMIZEBOX) : 0u))));
 }
 
 static inline unsigned
@@ -142,41 +133,22 @@
 	    className = view->world->impl->popupClassName;
 	}
 
-	if (view->frame.width == 0.0 && view->frame.height == 0.0) {
-		if (view->defaultWidth == 0.0 && view->defaultHeight == 0.0) {
-			return PUGL_BAD_CONFIGURATION;
-		}
-
-		RECT desktopRect;
-		GetClientRect(GetDesktopWindow(), &desktopRect);
-
-		const int screenWidth  = desktopRect.right - desktopRect.left;
-		const int screenHeight = desktopRect.bottom - desktopRect.top;
-
-		view->frame.width  = view->defaultWidth;
-		view->frame.height = view->defaultHeight;
-		view->frame.x      = screenWidth / 2.0 - view->frame.width / 2.0;
-		view->frame.y      = screenHeight / 2.0 - view->frame.height / 2.0;
-	}
-
 	// The meaning of "parent" depends on the window type (WS_CHILD)
-	PuglNativeView parent = view->parent ? view->parent : view->transientParent;
-
-	// Calculate total window size to accommodate requested view size
-	RECT wr = { (long)view->frame.x, (long)view->frame.y,
-	            (long)view->frame.x + (long)view->frame.width, 
-	            (long)view->frame.y + (long)view->frame.height };
-	AdjustWindowRectEx(&wr, winFlags, FALSE, winExFlags);
-	
 	HWND parent;
 	if      (view->parent)          { parent = (HWND)view->parent; }
 	else if (view->transientParent) { parent = (HWND)view->transientParent; }
 	else                            { parent = HWND_DESKTOP; }
 	
+
+	// Calculate total window size to accommodate requested view size
+	RECT wr = { (long)view->reqX, (long)view->reqY,
+	            (long)view->reqX + (long)view->reqWidth, 
+	            (long)view->reqY + (long)view->reqHeight };
+	AdjustWindowRectEx(&wr, winFlags, FALSE, winExFlags);
+	
 	wchar_t* titleW = puglUtf8ToWideChar(title);
 	
 	// Create window and get drawing context
-<<<<<<< HEAD
 	if (!titleW) {
 	    free(titleW);
 	    return PUGL_FAILURE;
@@ -187,23 +159,12 @@
 	                              parent,
 	                              NULL, NULL, NULL))) {
 		free(titleW);
-		return PUGL_CREATE_WINDOW_FAILED;
+		return PUGL_REALIZE_FAILED;
 	} else if (!(*hdc = GetDC(*hwnd))) {
 		DestroyWindow(*hwnd);
 		*hwnd = NULL;
 		free(titleW);
-		return PUGL_CREATE_WINDOW_FAILED;
-=======
-	if (!(*hwnd = CreateWindowEx(winExFlags, className, title, winFlags,
-	                             CW_USEDEFAULT, CW_USEDEFAULT,
-	                             wr.right-wr.left, wr.bottom-wr.top,
-	                             (HWND)parent, NULL, NULL, NULL))) {
 		return PUGL_REALIZE_FAILED;
-	} else if (!(*hdc = GetDC(*hwnd))) {
-		DestroyWindow(*hwnd);
-		*hwnd = NULL;
-		return PUGL_REALIZE_FAILED;
->>>>>>> d70aa80d
 	}
 
 	free(titleW);
