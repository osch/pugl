--- conflicted
+++ resolved
@@ -749,18 +749,17 @@
 	free(world->impl);
 }
 
-<<<<<<< HEAD
 PuglStatus
 puglSetClassName(PuglWorld* const world, const char* const name)
 {
 	puglSetString(&world->className, name);
 	return PUGL_SUCCESS;
-=======
+}
+
 void*
 puglGetNativeWorld(PuglWorld* world)
 {
 	return NULL;
->>>>>>> d53ce364
 }
 
 PuglInternals*
@@ -895,29 +894,18 @@
 void
 puglFreeViewInternals(PuglView* view)
 {
-<<<<<<< HEAD
-	PuglWrapperView* wrapperView = view->impl->wrapperView;
-	if (wrapperView->urgentTimer) {
-		[wrapperView->urgentTimer invalidate];
-		[wrapperView->urgentTimer release];
-		wrapperView->urgentTimer = NULL;
-	}
-	view->backend->destroy(view);
-	[view->impl->wrapperView removeFromSuperview];
-	view->impl->wrapperView->puglview = NULL;
-	if (view->impl->window) {
-		[view->impl->window close];
-	}
-	[view->impl->wrapperView release];
-	if (view->impl->window) {
-		[view->impl->window release];
-=======
 	if (view) {
 		if (view->backend) {
 			view->backend->destroy(view);
 		}
 
 		if (view->impl) {
+			PuglWrapperView* wrapperView = view->impl->wrapperView;
+			if (wrapperView->urgentTimer) {
+				[wrapperView->urgentTimer invalidate];
+				[wrapperView->urgentTimer release];
+				wrapperView->urgentTimer = NULL;
+			}
 			[view->impl->wrapperView removeFromSuperview];
 			view->impl->wrapperView->puglview = NULL;
 			if (view->impl->window) {
@@ -929,7 +917,6 @@
 			}
 			free(view->impl);
 		}
->>>>>>> d53ce364
 	}
 }
 
