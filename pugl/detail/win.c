--- conflicted
+++ resolved
@@ -115,7 +115,6 @@
 	return impl;
 }
 
-<<<<<<< HEAD
 static char*
 puglWindowClassName(const char* className, const char* suffix)
 {
@@ -240,12 +239,12 @@
 		puglSetString(&world->className, name);
 		return puglInitWorldInternals2(world) ? PUGL_SUCCESS : PUGL_FAILURE;
 	}
-=======
+}
+
 void*
 puglGetNativeWorld(PuglWorld* PUGL_UNUSED(world))
 {
 	return GetModuleHandle(NULL);
->>>>>>> d53ce364
 }
 
 PuglInternals*
