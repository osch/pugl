/*
  Copyright 2012-2020 David Robillard <d@drobilla.net>

  Permission to use, copy, modify, and/or distribute this software for any
  purpose with or without fee is hereby granted, provided that the above
  copyright notice and this permission notice appear in all copies.

  THIS SOFTWARE IS PROVIDED "AS IS" AND THE AUTHOR DISCLAIMS ALL WARRANTIES
  WITH REGARD TO THIS SOFTWARE INCLUDING ALL IMPLIED WARRANTIES OF
  MERCHANTABILITY AND FITNESS. IN NO EVENT SHALL THE AUTHOR BE LIABLE FOR
  ANY SPECIAL, DIRECT, INDIRECT, OR CONSEQUENTIAL DAMAGES OR ANY DAMAGES
  WHATSOEVER RESULTING FROM LOSS OF USE, DATA OR PROFITS, WHETHER IN AN
  ACTION OF CONTRACT, NEGLIGENCE OR OTHER TORTIOUS ACTION, ARISING OUT OF
  OR IN CONNECTION WITH THE USE OR PERFORMANCE OF THIS SOFTWARE.
*/

/**
   @file win.c
   @brief Windows implementation.
*/

#include "pugl/detail/win.h"

#include "pugl/detail/implementation.h"
#include "pugl/detail/stub.h"
#include "pugl/pugl.h"
#include "pugl/pugl_stub.h"

#include <windows.h>
#include <windowsx.h>

#include <math.h>
#include <stdbool.h>
#include <stdlib.h>
#include <string.h>
#include <wctype.h>

#ifndef WM_MOUSEWHEEL
#    define WM_MOUSEWHEEL 0x020A
#endif
#ifndef WM_MOUSEHWHEEL
#    define WM_MOUSEHWHEEL 0x020E
#endif
#ifndef WHEEL_DELTA
#    define WHEEL_DELTA 120
#endif
#ifndef GWLP_USERDATA
#    define GWLP_USERDATA (-21)
#endif

#define PUGL_LOCAL_CLOSE_MSG  (WM_USER + 50)
#define PUGL_LOCAL_MARK_MSG   (WM_USER + 51)
<<<<<<< HEAD
#define PUGL_LOCAL_AWAKE_MSG  (WM_USER + 52)
#define PUGL_LOCAL_TIMER_MSG  (WM_USER + 53)
#define PUGL_LOCAL_CLIPBD_MSG (WM_USER + 54)

#define PUGL_RESIZE_TIMER_ID  9461
#define PUGL_URGENT_TIMER_ID  9462
=======
#define PUGL_LOCAL_CLIENT_MSG (WM_USER + 52)
#define PUGL_RESIZE_TIMER_ID  9461
#define PUGL_USER_TIMER_MIN   9470
>>>>>>> d70aa80d

typedef BOOL (WINAPI *PFN_SetProcessDPIAware)(void);

LRESULT CALLBACK
worldWndProc(HWND hwnd, UINT message, WPARAM wParam, LPARAM lParam);

LRESULT CALLBACK
wndProc(HWND hwnd, UINT message, WPARAM wParam, LPARAM lParam);

static char*
puglWideCharToUtf8(const wchar_t* const wstr, size_t* len)
{
	int n = WideCharToMultiByte(CP_UTF8, 0, wstr, -1, NULL, 0, NULL, NULL);
	if (n > 0) {
		char* result = (char*)calloc((size_t)n, sizeof(char));
		if (result) {
			WideCharToMultiByte(CP_UTF8, 0, wstr, -1, result, n, NULL, NULL);
			*len = (size_t)n;
			return result;
		}
	}

	return NULL;
}

PuglStatus
puglInitApplication(PuglApplicationFlags PUGL_UNUSED(flags))
{
	return PUGL_SUCCESS;
}

PuglWorldInternals*
puglInitWorldInternals(PuglWorldType PUGL_UNUSED(type),
                       PuglWorldFlags PUGL_UNUSED(flags))
{
	PuglWorldInternals* impl = (PuglWorldInternals*)calloc(
		1, sizeof(PuglWorldInternals));
	if (!impl) {
		return NULL;
	}

	HMODULE user32 = LoadLibrary("user32.dll");
	if (user32) {
		PFN_SetProcessDPIAware SetProcessDPIAware =
			(PFN_SetProcessDPIAware)GetProcAddress(
				user32, "SetProcessDPIAware");
		if (SetProcessDPIAware) {
			SetProcessDPIAware();
		}

		FreeLibrary(user32);
	}
	LARGE_INTEGER frequency;
	QueryPerformanceFrequency(&frequency);
	impl->timerFrequency = (double)frequency.QuadPart;
	impl->nextProcessTime = -1;
	return impl;
}

static wchar_t*
puglWindowClassName(const char* className, const char* suffix)
{
	size_t len1 = strlen(className);
	size_t len2 = suffix ? strlen(suffix) : 0;
	size_t len  = len1 + len2;
	char* buffer = malloc(len + 10);
	wchar_t* wbuffer = NULL;
	if (buffer) {
		strcpy(buffer, className);
		if (suffix) strcpy(buffer + len1, suffix);
		int i = 0;
		WNDCLASSEXW wc = { 0 };
		while (i < 32000) {
		        if (wbuffer) free(wbuffer);
			wbuffer = puglUtf8ToWideChar(buffer);
			if (!wbuffer) {
			    free(buffer); 
			    return NULL;
			}
			if (GetClassInfoExW(GetModuleHandle(NULL), wbuffer, &wc)) {
				// Already registered
				i += 1;
				snprintf(buffer + len, 10, "-%d", i);
			} else {
				break;
			}
		}
		if (i < 32000) {
			free(buffer);
			return wbuffer;
		} else {
			free(buffer);
		        free(wbuffer);
			return NULL;
		}
	} else {
		return NULL;
	}
}

static void puglFreeString(char** ptr) 
{
	if (*ptr) {
		free(*ptr); *ptr = NULL;
	}
}

static bool
puglInitWorldInternals2(PuglWorld* world)
{
	PuglWorldInternals* impl = world->impl;
	if (impl->initialized) {
		return true;
	}
	{
		wchar_t* buffer = puglWindowClassName(world->className, "-msg");
		if (!buffer) {
			goto failed;
		}
		if (impl->worldClassName) free(impl->worldClassName);
		impl->worldClassName = buffer;
	}
	{
		wchar_t* buffer = puglWindowClassName(world->className, NULL);
		if (!buffer) {
			goto failed;
		}
		if (impl->windowClassName) free(impl->windowClassName);
		impl->windowClassName = buffer;
	}
	{
		wchar_t* buffer = puglWindowClassName(world->className, "-popup");
		if (!buffer) {
			goto failed;
		}
		if (impl->popupClassName) free(impl->popupClassName);
		impl->popupClassName = buffer;
	}
	
	WNDCLASSEXW wc = { 0 };
	wc.cbSize        = sizeof(wc);
	wc.style         = CS_OWNDC;
	wc.lpfnWndProc   = worldWndProc;
	wc.hInstance     = GetModuleHandle(NULL);
	wc.hIcon         = LoadIcon(NULL, IDI_APPLICATION);
	wc.hCursor       = LoadCursor(NULL, IDC_ARROW);
	wc.hbrBackground = (HBRUSH)GetStockObject(BLACK_BRUSH);
	wc.lpszClassName = impl->worldClassName;
	if (RegisterClassExW(&wc) == 0) {
		goto failed;
	}
	wc.lpfnWndProc   = wndProc;
	wc.lpszClassName = impl->windowClassName;
	if (RegisterClassExW(&wc) == 0) {
		UnregisterClassW(impl->worldClassName, NULL);
		goto failed;
	}
	wc.style |= 0x00020000 /* CS_DROPSHADOW */;
	wc.lpszClassName = impl->popupClassName;
	if (RegisterClassExW(&wc) == 0) {
		UnregisterClassW(impl->worldClassName, NULL);
		UnregisterClassW(impl->windowClassName, NULL);
		goto failed;
	}
	impl->pseudoWin = CreateWindowExW(0, impl->worldClassName, impl->worldClassName, 
	                                 0, 0, 0, 0, 0, 
	                                 HWND_MESSAGE, NULL, NULL, NULL);
	if (!impl->pseudoWin) {
		UnregisterClassW(impl->worldClassName,  NULL);
		UnregisterClassW(impl->windowClassName, NULL);
		UnregisterClassW(impl->popupClassName,  NULL);
		goto failed;
	}
	SetWindowLongPtr(impl->pseudoWin, GWLP_USERDATA, (LONG_PTR)world);
	impl->initialized = true;

	return true;

failed:
	if (impl->worldClassName)  {
	    free(impl->worldClassName);
	    impl->worldClassName = NULL;
	}
	if (impl->windowClassName) {
	    free(impl->windowClassName);
	    impl->windowClassName = NULL;
	}
	if (impl->popupClassName)  {
	    free(impl->popupClassName);
	    impl->popupClassName = NULL;
	}
	return false;
}

PuglStatus
puglSetClassName(PuglWorld* const world, const char* const name)
{
	if (world->impl->initialized) {
		return PUGL_FAILURE;
	} else {
		puglSetString(&world->className, name);
		return puglInitWorldInternals2(world) ? PUGL_SUCCESS : PUGL_FAILURE;
	}
}

void*
puglGetNativeWorld(PuglWorld* PUGL_UNUSED(world))
{
	return GetModuleHandle(NULL);
}

PuglInternals*
puglInitViewInternals(void)
{
	return (PuglInternals*)calloc(1, sizeof(PuglInternals));
}

static PuglStatus
puglPollWinEvents(PuglWorld* world, const double timeout)
{
	if (!world->impl->initialized && !puglInitWorldInternals2(world)) {
		return PUGL_FAILURE;
	}
	DWORD hasMsg = GetQueueStatus(QS_ALLEVENTS);
	if (hasMsg) {
		return PUGL_SUCCESS;
	}

	if (timeout < 0) {
		WaitMessage();
	} else {
		DWORD rc = MsgWaitForMultipleObjects(
			0, NULL, FALSE, (DWORD)(timeout * 1e3), QS_ALLEVENTS);
		if (rc != WAIT_OBJECT_0)  {
			return PUGL_FAILURE;
		}
	}
	return PUGL_SUCCESS;
}

void
puglAwake(PuglWorld* world)
{
	if (world->impl->pseudoWin) {
		PostMessage(world->impl->pseudoWin, PUGL_LOCAL_AWAKE_MSG, 0, 0);
	}
}

PuglStatus
puglRealize(PuglView* view)
{
	PuglInternals* impl = view->impl;

	// Get refresh rate for resize draw timer
	DEVMODEA devMode = {0};
	EnumDisplaySettingsA(NULL, ENUM_CURRENT_SETTINGS, &devMode);
	view->impl->refreshRate = devMode.dmDisplayFrequency;

	// Register window class if necessary
	if (!view->world->impl->initialized && !puglInitWorldInternals2(view->world)) {
		return PUGL_REGISTRATION_FAILED;
	}

	if (!view->backend || !view->backend->configure) {
		return PUGL_BAD_BACKEND;
	}

	PuglStatus st = view->backend->configure(view);
	if (st) {
		return PUGL_SET_FORMAT_FAILED;
	} else if ((st = view->backend->create(view))) {
		return PUGL_CREATE_CONTEXT_FAILED;
	}

	if (view->title) {
		puglSetWindowTitle(view, view->title);
	}

	view->impl->cursor = LoadCursor(NULL, IDC_ARROW);

	puglSetFrame(view, view->frame);
	SetWindowLongPtr(impl->hwnd, GWLP_USERDATA, (LONG_PTR)view);

	puglDispatchSimpleEvent(view, PUGL_CREATE);

	return PUGL_SUCCESS;
}

PuglStatus
puglShowWindow(PuglView* view)
{
	PuglInternals* impl = view->impl;

<<<<<<< HEAD
	if (!view->parent && view->transientParent && view->hints[PUGL_IS_POPUP]) {
	    ShowWindow(impl->hwnd, SW_SHOWNOACTIVATE);
	} else {
	    ShowWindow(impl->hwnd, SW_SHOWNORMAL);
	    SetFocus(impl->hwnd);
	}
	view->visible = true;
=======
	ShowWindow(impl->hwnd, SW_SHOWNORMAL);
	SetFocus(impl->hwnd);
>>>>>>> d70aa80d
	return PUGL_SUCCESS;
}

PuglStatus
puglHideWindow(PuglView* view)
{
	PuglInternals* impl = view->impl;

	ShowWindow(impl->hwnd, SW_HIDE);
	return PUGL_SUCCESS;
}

void
puglFreeViewInternals(PuglView* view)
{
	if (view) {
		if (view->backend) {
			view->backend->destroy(view);
		}

		ReleaseDC(view->impl->hwnd, view->impl->hdc);
		SetWindowLongPtr(view->impl->hwnd, GWLP_USERDATA, (LONG_PTR)NULL);
		DestroyWindow(view->impl->hwnd);
		if (view->impl->updateRegion) {
		    DeleteObject(view->impl->updateRegion);
		}
		if (view->impl->updateRegionData) {
		    free(view->impl->updateRegionData);
		}
		free(view->impl);
	}
}

void
puglFreeWorldInternals(PuglWorld* world)
{
	if (world->impl->processTimer) {
	    DeleteTimerQueueTimer(NULL, world->impl->processTimer, NULL);
	}
	if (world->impl->worldClassName) {
		UnregisterClassW(world->impl->worldClassName, NULL);
		free(world->impl->worldClassName);
		world->impl->worldClassName = NULL;
	}
	if (world->impl->windowClassName) {
		UnregisterClassW(world->impl->windowClassName, NULL);
		free(world->impl->windowClassName);
		world->impl->windowClassName = NULL;
	}
	if (world->impl->popupClassName) {
		UnregisterClassW(world->impl->popupClassName, NULL);
		free(world->impl->popupClassName);
		world->impl->popupClassName = NULL;
	}
	if (world->impl->pseudoWin) {
		SetWindowLongPtr(world->impl->pseudoWin, GWLP_USERDATA, (LONG_PTR)NULL);
		DestroyWindow(world->impl->pseudoWin);
	}

	free(world->impl);
}

static PuglKey
keySymToSpecial(WPARAM sym)
{
	// clang-format off
	switch (sym) {
	case VK_F1:       return PUGL_KEY_F1;
	case VK_F2:       return PUGL_KEY_F2;
	case VK_F3:       return PUGL_KEY_F3;
	case VK_F4:       return PUGL_KEY_F4;
	case VK_F5:       return PUGL_KEY_F5;
	case VK_F6:       return PUGL_KEY_F6;
	case VK_F7:       return PUGL_KEY_F7;
	case VK_F8:       return PUGL_KEY_F8;
	case VK_F9:       return PUGL_KEY_F9;
	case VK_F10:      return PUGL_KEY_F10;
	case VK_F11:      return PUGL_KEY_F11;
	case VK_F12:      return PUGL_KEY_F12;
	case VK_BACK:     return PUGL_KEY_BACKSPACE;
	case VK_DELETE:   return PUGL_KEY_DELETE;
	case VK_LEFT:     return PUGL_KEY_LEFT;
	case VK_UP:       return PUGL_KEY_UP;
	case VK_RIGHT:    return PUGL_KEY_RIGHT;
	case VK_DOWN:     return PUGL_KEY_DOWN;
	case VK_PRIOR:    return PUGL_KEY_PAGE_UP;
	case VK_NEXT:     return PUGL_KEY_PAGE_DOWN;
	case VK_HOME:     return PUGL_KEY_HOME;
	case VK_END:      return PUGL_KEY_END;
	case VK_INSERT:   return PUGL_KEY_INSERT;
	case VK_SHIFT:
	case VK_LSHIFT:   return PUGL_KEY_SHIFT_L;
	case VK_RSHIFT:   return PUGL_KEY_SHIFT_R;
	case VK_CONTROL:
	case VK_LCONTROL: return PUGL_KEY_CTRL_L;
	case VK_RCONTROL: return PUGL_KEY_CTRL_R;
	case VK_MENU:
	case VK_LMENU:    return PUGL_KEY_ALT_L;
	case VK_RMENU:    return PUGL_KEY_ALT_R;
	case VK_LWIN:     return PUGL_KEY_SUPER_L;
	case VK_RWIN:     return PUGL_KEY_SUPER_R;
	case VK_CAPITAL:  return PUGL_KEY_CAPS_LOCK;
	case VK_SCROLL:   return PUGL_KEY_SCROLL_LOCK;
	case VK_NUMLOCK:  return PUGL_KEY_NUM_LOCK;
	case VK_SNAPSHOT: return PUGL_KEY_PRINT_SCREEN;
	case VK_PAUSE:    return PUGL_KEY_PAUSE;
	}
	// clang-format on

	return (PuglKey)0;
}

static uint32_t
getModifiers(void)
{
	// clang-format off
	return (((GetKeyState(VK_SHIFT)   < 0) ? PUGL_MOD_SHIFT  : 0u) |
	        ((GetKeyState(VK_CONTROL) < 0) ? PUGL_MOD_CTRL   : 0u) |
	        ((GetKeyState(VK_MENU)    < 0) ? PUGL_MOD_ALT    : 0u) |
	        ((GetKeyState(VK_LWIN)    < 0) ? PUGL_MOD_SUPER  : 0u) |
	        ((GetKeyState(VK_RWIN)    < 0) ? PUGL_MOD_SUPER  : 0u));
	// clang-format on
}

static void
initMouseEvent(PuglEvent* event,
               PuglView*  view,
               int        button,
               bool       press,
               LPARAM     lParam)
{
	POINT pt = { GET_X_LPARAM(lParam), GET_Y_LPARAM(lParam) };
	ClientToScreen(view->impl->hwnd, &pt);

	if (press) {
		SetCapture(view->impl->hwnd);
	} else {
		ReleaseCapture();
	}

	event->button.time   = GetMessageTime() / 1e3;
	event->button.type   = press ? PUGL_BUTTON_PRESS : PUGL_BUTTON_RELEASE;
	event->button.x      = GET_X_LPARAM(lParam);
	event->button.y      = GET_Y_LPARAM(lParam);
	event->button.xRoot  = pt.x;
	event->button.yRoot  = pt.y;
	event->button.state  = getModifiers();
	event->button.button = (uint32_t)button;
}

static void
initScrollEvent(PuglEvent* event, PuglView* view, LPARAM lParam)
{
	POINT pt = { GET_X_LPARAM(lParam), GET_Y_LPARAM(lParam) };
	ScreenToClient(view->impl->hwnd, &pt);

	event->scroll.time   = GetMessageTime() / 1e3;
	event->scroll.type   = PUGL_SCROLL;
	event->scroll.x      = pt.x;
	event->scroll.y      = pt.y;
	event->scroll.xRoot  = GET_X_LPARAM(lParam);
	event->scroll.yRoot  = GET_Y_LPARAM(lParam);
	event->scroll.state  = getModifiers();
	event->scroll.dx     = 0;
	event->scroll.dy     = 0;
}

/// Return the code point for buf, or the replacement character on error
static uint32_t
puglDecodeUTF16(const wchar_t* buf, const int len)
{
	const uint32_t c0 = buf[0];
	const uint32_t c1 = buf[0];
	if (c0 >= 0xD800 && c0 < 0xDC00) {
		if (len < 2) {
			return 0xFFFD;  // Surrogate, but length is only 1
		} else if (c1 >= 0xDC00 && c1 <= 0xDFFF) {
			return ((c0 & 0x03FF) << 10) + (c1 & 0x03FF) + 0x10000;
		}

		return 0xFFFD;  // Unpaired surrogates
	}

	return c0;
}

static bool
initKeyEvent(PuglEventKey* event,
             PuglView*     view,
             bool          press,
             WPARAM        wParam,
             LPARAM        lParam,
             UINT          wmCharMsgType)
{
	POINT rpos = { 0, 0 };
	GetCursorPos(&rpos);

	POINT cpos = { rpos.x, rpos.y };
	ScreenToClient(view->impl->hwnd, &rpos);

	const unsigned scode = (uint32_t)((lParam & 0xFF0000) >> 16);
	const unsigned vkey  = ((wParam == VK_SHIFT)
	                        ? MapVirtualKey(scode, MAPVK_VSC_TO_VK_EX)
	                        : (unsigned)wParam);

	const unsigned vcode = MapVirtualKey(vkey, MAPVK_VK_TO_VSC);
	const unsigned kchar = MapVirtualKey(vkey, MAPVK_VK_TO_CHAR);
	const bool     dead  = kchar >> (sizeof(UINT) * 8 - 1) & 1;
	const bool     ext   = lParam & 0x01000000;

	event->type    = press ? PUGL_KEY_PRESS : PUGL_KEY_RELEASE;
	event->time    = GetMessageTime() / 1e3;
	event->state   = getModifiers();
	event->xRoot   = rpos.x;
	event->yRoot   = rpos.y;
	event->x       = cpos.x;
	event->y       = cpos.y;
	event->keycode = (uint32_t)((lParam & 0xFF0000) >> 16);
	event->key     = 0;

	const PuglKey special = keySymToSpecial(vkey);
	if (special) {
		if (ext && (special == PUGL_KEY_CTRL || special == PUGL_KEY_ALT)) {
			event->key = special + 1u; // Right hand key
		} else {
			event->key = special;
		}
	} else if (!dead) {
		// Translate unshifted key
		BYTE    keyboardState[256] = {0};
		wchar_t buf[5]             = {0};

		event->key = puglDecodeUTF16(
		    buf, ToUnicode(vkey, vcode, keyboardState, buf, 4, 1 << 2));
	}
	MSG msg;
	while (PeekMessageW(&msg, view->impl->hwnd, wmCharMsgType, wmCharMsgType, PM_REMOVE)) {
	    const wchar_t utf16[2] = { msg.wParam & 0xFFFF, (msg.wParam >> 16) & 0xFFFF };
	    char bytes[8];
	    int len = WideCharToMultiByte(CP_UTF8, 0, utf16, utf16[1] ? 2 : 1, bytes, sizeof(bytes), NULL, NULL);
	    if (len > 0) {
                char* newInput;
                if (event->inputLength + len > 8) {
                    if (event->inputLength > 8)  {
                        newInput = realloc(event->input.ptr, event->inputLength + len);
                    }
                    else {
                        newInput = malloc(event->inputLength + len);
                        if (newInput) memcpy(newInput, event->input.data, event->inputLength);
                    }
                    if (newInput) {
                        event->input.ptr = newInput;
                    }
                } else {
                    newInput = event->input.data;
                }
                if (newInput) {
                    memcpy(newInput + event->inputLength, bytes, len);
                    event->inputLength += len;
                }
            }
	}
	if (event->state == PUGL_MOD_ALT && event->key == PUGL_KEY_F4) {
	    return false;
	} else {
	    return true;
	}
}

static void
initCharEvent(PuglEventKey* event, PuglView* view, WPARAM wParam, LPARAM lParam)
{
	POINT rpos = { 0, 0 };
	GetCursorPos(&rpos);

	POINT cpos = { rpos.x, rpos.y };
	ScreenToClient(view->impl->hwnd, &rpos);

	const unsigned scode = (uint32_t)((lParam & 0xFF0000) >> 16);
	const unsigned vkey  = ((wParam == VK_SHIFT)
	                        ? MapVirtualKey(scode, MAPVK_VSC_TO_VK_EX)
	                        : (unsigned)wParam);

	const unsigned vcode = MapVirtualKey(vkey, MAPVK_VK_TO_VSC);
	const unsigned kchar = MapVirtualKey(vkey, MAPVK_VK_TO_CHAR);
	const bool     dead  = kchar >> (sizeof(UINT) * 8 - 1) & 1;
	const bool     ext   = lParam & 0x01000000;

	event->type    = PUGL_KEY_PRESS;
	event->time    = GetMessageTime() / 1e3;
	event->state   = getModifiers();
	event->xRoot   = rpos.x;
	event->yRoot   = rpos.y;
	event->x       = cpos.x;
	event->y       = cpos.y;
	event->keycode = (uint32_t)((lParam & 0xFF0000) >> 16);
	event->key     = 0;

        const wchar_t utf16[2] = { wParam & 0xFFFF, (wParam >> 16) & 0xFFFF };
        int len = WideCharToMultiByte(CP_UTF8, 0, utf16, utf16[1] ? 2 : 1, event->input.data, 8, NULL, NULL);
        if (len > 0) {
            event->inputLength = len;
        } else {
            event->inputLength = 0;
        }
}

static bool
ignoreKeyEvent(PuglView* view, LPARAM lParam)
{
	return view->hints[PUGL_IGNORE_KEY_REPEAT] && (lParam & (1 << 30));
}

static RECT
handleConfigure(PuglView* view, PuglEvent* event)
{
	RECT rect;
	GetClientRect(view->impl->hwnd, &rect);
	MapWindowPoints(view->impl->hwnd,
	                view->parent ? (HWND)view->parent : HWND_DESKTOP,
	                (LPPOINT)&rect,
	                2);

	const LONG width  = rect.right - rect.left;
	const LONG height = rect.bottom - rect.top;

	view->frame.x = rect.left;
	view->frame.y = rect.top;

	event->configure.type   = PUGL_CONFIGURE;
	event->configure.x      = view->frame.x;
	event->configure.y      = view->frame.y;
	event->configure.width  = width;
	event->configure.height = height;

	if (view->frame.width != width || view->frame.height != height) {
		view->frame.width  = width;
		view->frame.height = height;
	}

	return rect;
}

static void
handleCrossing(PuglView* view, const PuglEventType type, POINT pos)
{
	POINT root_pos = pos;
	ClientToScreen(view->impl->hwnd, &root_pos);

	PuglEventCrossing ev = {
		type,
		0,
		GetMessageTime() / 1e3,
		(double)pos.x,
		(double)pos.y,
		(double)root_pos.x,
		(double)root_pos.y,
		getModifiers(),
		PUGL_CROSSING_NORMAL,
	};
<<<<<<< HEAD
	puglDispatchEvent(view, (PuglEvent*)&ev);
}
=======
>>>>>>> d70aa80d

	puglDispatchEvent(view, (const PuglEvent*)&ev);
}

static void
constrainAspect(const PuglView* const view,
                RECT* const           size,
                const WPARAM          wParam)
{
	const float minA = (float)view->minAspectX / (float)view->minAspectY;
	const float maxA = (float)view->maxAspectX / (float)view->maxAspectY;
	const int   w    = size->right - size->left;
	const int   h    = size->bottom - size->top;
	const float a    = (float)w / (float)h;

	switch (wParam) {
	case WMSZ_TOP:
		size->top = (a < minA ? (LONG)(size->bottom - w * minA) :
		             a > maxA ? (LONG)(size->bottom - w * maxA) :
		             size->top);
		break;
	case WMSZ_TOPRIGHT:
	case WMSZ_RIGHT:
	case WMSZ_BOTTOMRIGHT:
		size->right = (a < minA ? (LONG)(size->left + h * minA) :
		               a > maxA ? (LONG)(size->left + h * maxA) :
		               size->right);
		break;
	case WMSZ_BOTTOM:
		size->bottom = (a < minA ? (LONG)(size->top + w * minA) :
		                a > maxA ? (LONG)(size->top + w * maxA) :
		                size->bottom);
		break;
	case WMSZ_BOTTOMLEFT:
	case WMSZ_LEFT:
	case WMSZ_TOPLEFT:
		size->left = (a < minA ? (LONG)(size->right - h * minA) :
		              a > maxA ? (LONG)(size->right - h * maxA) :
		              size->left);
		break;
	}
}

static LRESULT
handleMessage(PuglView* view, UINT message, WPARAM wParam, LPARAM lParam)
{
	PuglEvent   event;
	void*       dummy_ptr = NULL;
	RECT        rect;
	MINMAXINFO* mmi;
	POINT       pt;

	memset(&event, 0, sizeof(event));

	event.any.type = PUGL_NOTHING;
	if (InSendMessageEx(dummy_ptr)) {
		event.any.flags |= PUGL_IS_SEND_EVENT;
	}
	switch (message) {
<<<<<<< HEAD
	case WM_MOVE:
		handleConfigure(view, &event);
=======
	case WM_SETCURSOR:
		if (LOWORD(lParam) == HTCLIENT) {
			SetCursor(view->impl->cursor);
		}
>>>>>>> d70aa80d
		break;
	case WM_SHOWWINDOW:
		if (wParam) {
			handleConfigure(view, &event);
			puglDispatchEvent(view, &event);
			event.type = PUGL_NOTHING;

			RedrawWindow(view->impl->hwnd, NULL, NULL,
			             RDW_INVALIDATE|RDW_ALLCHILDREN|RDW_INTERNALPAINT);
		}

		if ((bool)wParam != view->visible) {
			view->visible = wParam;
			event.any.type = wParam ? PUGL_MAP : PUGL_UNMAP;
		}
		break;
	case WM_SIZE:
		handleConfigure(view, &event);
		InvalidateRect(view->impl->hwnd, NULL, false);
		break;
	case WM_SIZING:
		if (view->minAspectX) {
			constrainAspect(view, (RECT*)lParam, wParam);
			return TRUE;
		}
		break;
	case WM_ENTERSIZEMOVE:
	case WM_ENTERMENULOOP:
		view->impl->resizing = true;
/*		SetTimer(view->impl->hwnd,
		         PUGL_RESIZE_TIMER_ID,
		         1000 / view->impl->refreshRate,
		         NULL);*/
		break;
	case WM_TIMER:
		if (wParam == PUGL_RESIZE_TIMER_ID) {
			RedrawWindow(view->impl->hwnd, NULL, NULL,
			             RDW_INVALIDATE|RDW_ALLCHILDREN|RDW_INTERNALPAINT);
		} else if (wParam >= PUGL_USER_TIMER_MIN) {
			PuglEvent ev = {{PUGL_TIMER, 0}};
			ev.timer.id  = wParam - PUGL_USER_TIMER_MIN;
			puglDispatchEvent(view, &ev);
		}
		break;
	case WM_EXITSIZEMOVE:
	case WM_EXITMENULOOP:
//		KillTimer(view->impl->hwnd, PUGL_RESIZE_TIMER_ID);
		view->impl->resizing = false;
//		puglPostRedisplay(view);
		break;
	case WM_GETMINMAXINFO: {
	        RECT rcClient, rcWind;
	        GetClientRect(view->impl->hwnd, &rcClient);
	        GetWindowRect(view->impl->hwnd, &rcWind);
	        int dx = (rcWind.right - rcWind.left) - rcClient.right;
	        int dy = (rcWind.bottom - rcWind.top) - rcClient.bottom;
		mmi                   = (MINMAXINFO*)lParam;
<<<<<<< HEAD
		mmi->ptMinTrackSize.x = view->minWidth  + dx;
		mmi->ptMinTrackSize.y = view->minHeight + dy;
		if (view->maxWidth > 0) {
		    mmi->ptMaxTrackSize.x = view->maxWidth + dx;
		}
		if (view->maxHeight > 0) {
		    mmi->ptMaxTrackSize.y = view->maxHeight + dy;
		}
=======
		mmi->ptMinTrackSize.x = view->minWidth;
		mmi->ptMinTrackSize.y = view->minHeight;
		if (view->maxWidth > 0 && view->maxHeight > 0) {
			mmi->ptMaxTrackSize.x = view->maxWidth;
			mmi->ptMaxTrackSize.y = view->maxHeight;
		}
		break;
	case WM_PAINT:
		GetUpdateRect(view->impl->hwnd, &rect, false);
		event.expose.type   = PUGL_EXPOSE;
		event.expose.x      = rect.left;
		event.expose.y      = rect.top;
		event.expose.width  = rect.right - rect.left;
		event.expose.height = rect.bottom - rect.top;
>>>>>>> d70aa80d
		break;
	}
	case WM_PAINT: {
	        if (!view->hints[PUGL_DONT_MERGE_RECTS]) {
	            goto merged;
	        }
                if (!view->impl->updateRegion) {
                    view->impl->updateRegion = CreateRectRgn(0, 0, 0, 0);
                    if (!view->impl->updateRegion) goto merged;
                }

                HRGN region = view->impl->updateRegion;
                if (GetUpdateRgn(view->impl->hwnd, region, false) == ERROR) goto merged;

                DWORD bytesCount = GetRegionData(region, 0, NULL);
                if (bytesCount > view->impl->updateRegionLength) {
                    RGNDATA* newData = realloc(view->impl->updateRegionData, bytesCount);
                    if (!newData) goto merged;
                    view->impl->updateRegionData   = newData;
                    view->impl->updateRegionLength = bytesCount;
                }
                RGNDATA* data = view->impl->updateRegionData;
                if (GetRegionData(region, bytesCount, data) == 0) goto merged;
                
                DWORD count = data->rdh.nCount;
                if (data->rdh.iType != RDH_RECTANGLES || count <= 0)  goto merged;
                
                RECT* rects = (RECT*)&data->Buffer;
                event.expose.type   = PUGL_EXPOSE;
                for (int i = 0; i < count; ++i) {
                    event.expose.x      = rects[i].left;
                    event.expose.y      = rects[i].top;
                    event.expose.width  = rects[i].right - rects[i].left;
                    event.expose.height = rects[i].bottom - rects[i].top;
                    event.expose.count  = count - i - 1;
                    if (i + 1 < count) {
                        puglDispatchEvent(view, &event);
                    }
                }
                break;
            merged:
                GetUpdateRect(view->impl->hwnd, &rect, false);
                event.expose.type   = PUGL_EXPOSE;
                event.expose.x      = rect.left;
                event.expose.y      = rect.top;
                event.expose.width  = rect.right - rect.left;
                event.expose.height = rect.bottom - rect.top;
                event.expose.count  = 0;
                break;
            }
	case WM_ERASEBKGND:
		return true;
	case WM_MOUSEACTIVATE:
	        if (!view->parent &&  view->transientParent && view->hints[PUGL_IS_POPUP]) {
	            return MA_NOACTIVATE;
	        } else {
	            return DefWindowProcW(view->impl->hwnd, message, wParam, lParam);
	        }
	        break;
	case WM_MOUSEMOVE:
		pt.x = GET_X_LPARAM(lParam);
		pt.y = GET_Y_LPARAM(lParam);

		if (!view->impl->mouseTracked) {
			TRACKMOUSEEVENT tme = {0};

			tme.cbSize    = sizeof(tme);
			tme.dwFlags   = TME_LEAVE;
			tme.hwndTrack = view->impl->hwnd;
			TrackMouseEvent(&tme);

			handleCrossing(view, PUGL_POINTER_IN, pt);
			view->impl->mouseTracked = true;
		}

		ClientToScreen(view->impl->hwnd, &pt);
		event.motion.type    = PUGL_MOTION;
		event.motion.time    = GetMessageTime() / 1e3;
		event.motion.x       = GET_X_LPARAM(lParam);
		event.motion.y       = GET_Y_LPARAM(lParam);
		event.motion.xRoot   = pt.x;
		event.motion.yRoot   = pt.y;
		event.motion.state   = getModifiers();
		break;
	case WM_MOUSELEAVE:
		GetCursorPos(&pt);
		ScreenToClient(view->impl->hwnd, &pt);
		handleCrossing(view, PUGL_POINTER_OUT, pt);
		view->impl->mouseTracked = false;
		break;
	case WM_LBUTTONDOWN:
		initMouseEvent(&event, view, 1, true, lParam);
		break;
	case WM_MBUTTONDOWN:
		initMouseEvent(&event, view, 2, true, lParam);
		break;
	case WM_RBUTTONDOWN:
		initMouseEvent(&event, view, 3, true, lParam);
		break;
	case WM_LBUTTONUP:
		initMouseEvent(&event, view, 1, false, lParam);
		break;
	case WM_MBUTTONUP:
		initMouseEvent(&event, view, 2, false, lParam);
		break;
	case WM_RBUTTONUP:
		initMouseEvent(&event, view, 3, false, lParam);
		break;
	case WM_MOUSEWHEEL:
		initScrollEvent(&event, view, lParam);
		event.scroll.dy = GET_WHEEL_DELTA_WPARAM(wParam) / (float)WHEEL_DELTA;
		event.scroll.direction = (event.scroll.dy > 0
		                          ? PUGL_SCROLL_UP
		                          : PUGL_SCROLL_DOWN);
		break;
	case WM_MOUSEHWHEEL:
		initScrollEvent(&event, view, lParam);
		event.scroll.dx = GET_WHEEL_DELTA_WPARAM(wParam) / (float)WHEEL_DELTA;
		event.scroll.direction = (event.scroll.dx > 0
		                          ? PUGL_SCROLL_RIGHT
		                          : PUGL_SCROLL_LEFT);
		break;
	case WM_KEYDOWN:
		if (!ignoreKeyEvent(view, lParam)) {
			initKeyEvent(&event.key, view, true, wParam, lParam, WM_CHAR);
		}
		break;
	case WM_KEYUP:
		initKeyEvent(&event.key, view, false, wParam, lParam, WM_CHAR);
		break;
	case WM_CHAR:
	case WM_IME_CHAR:
		initCharEvent(&event.key, view, wParam, lParam);
		break;
	case WM_SETFOCUS:
		event.type = PUGL_FOCUS_IN;
		break;
	case WM_KILLFOCUS:
		event.type = PUGL_FOCUS_OUT;
		break;
	case WM_SYSKEYDOWN: {
		if (!initKeyEvent(&event.key, view, true, wParam, lParam, WM_SYSCHAR)) {
			event.type = PUGL_NOTHING;
			DefWindowProcW(view->impl->hwnd, message, wParam, lParam);
		}
		break;
	}
	case WM_SYSKEYUP:
		if (!initKeyEvent(&event.key, view, false, wParam, lParam, WM_SYSCHAR)) {
			event.type = PUGL_NOTHING;
			DefWindowProcW(view->impl->hwnd, message, wParam, lParam);
		}
		break;
	case WM_SYSCHAR:
<<<<<<< HEAD
		return TRUE;//*/
=======
		return TRUE;
	case PUGL_LOCAL_CLIENT_MSG:
		event.client.type  = PUGL_CLIENT;
		event.client.data1 = (uintptr_t)wParam;
		event.client.data2 = (uintptr_t)lParam;
		break;
>>>>>>> d70aa80d
	case WM_QUIT:
	case PUGL_LOCAL_CLOSE_MSG:
		event.any.type = PUGL_CLOSE;
		break;
	case WM_DESTROY:
	        event.destroy.type = PUGL_DESTROY;
		break;
	case PUGL_LOCAL_CLIPBD_MSG:
	        if (view->clipboard.data) {
	            event.received.type = PUGL_DATA_RECEIVED;
	            event.received.data = view->clipboard.data;
	            event.received.len  = view->clipboard.len;
	            view->clipboard.data = NULL;
	            view->clipboard.len = 0;
	        }
	        break;
	default:
		return DefWindowProcW(view->impl->hwnd, message, wParam, lParam);
	}

	puglDispatchEvent(view, &event);

	if (event.type == PUGL_DESTROY 
	    && view == (PuglView*)GetWindowLongPtr(view->impl->hwnd, GWLP_USERDATA))
	{
	    fprintf(stderr, "error: puglFreeView() should have been called in response to PUGL_DESTROY event.\n");
	    abort();
	}

	return 0;
}

PuglStatus
puglGrabFocus(PuglView* view)
{
	SetFocus(view->impl->hwnd);
	return PUGL_SUCCESS;
}

bool
puglHasFocus(const PuglView* view)
{
	return GetFocus() == view->impl->hwnd;
}

PuglStatus
puglRequestAttention(PuglView* view)
{
	FLASHWINFO info = {sizeof(FLASHWINFO),
	                   view->impl->hwnd,
	                   FLASHW_ALL|FLASHW_TIMERNOFG,
	                   1,
	                   0};

	FlashWindowEx(&info);

	return PUGL_SUCCESS;
}

void
puglSetProcessFunc(PuglWorld* world, PuglProcessFunc processFunc, void* userData)
{
	world->processFunc     = processFunc;
	world->processUserData = userData;
}


static void CALLBACK
processTimerCallback(PVOID   lpParameter,
                     BOOLEAN TimerOrWaitFired)
{
        PuglWorld* world = (PuglWorld*)lpParameter;
        if (world->impl->pseudoWin) {
            PostMessage(world->impl->pseudoWin, PUGL_LOCAL_TIMER_MSG, 0, 0);
        }
}


static void
deleteProcessTimer(PuglWorld* world) 
{
        if (world->impl->processTimer) {
            DeleteTimerQueueTimer(NULL, world->impl->processTimer, NULL);
            world->impl->processTimer = 0;
        }
}

void
puglSetNextProcessTime(PuglWorld* world, double seconds)
{
        if (!world->impl->initialized && !puglInitWorldInternals2(world)) {
                return;
        }
        if (seconds >= 0) {
                deleteProcessTimer(world);
                world->impl->nextProcessTime = puglGetTime(world) + seconds;
                CreateTimerQueueTimer(&world->impl->processTimer,
                                      NULL,
                                      processTimerCallback,
                                      world, 
                                      (DWORD)(seconds * 1000),
                                      0,
                                      WT_EXECUTEINTIMERTHREAD);
        } else {
                world->impl->nextProcessTime = -1;
                deleteProcessTimer(world);
        }
}

PuglStatus
puglStartTimer(PuglView* view, uintptr_t id, double timeout)
{
	const UINT msec = (UINT)floor(timeout * 1000.0);

	return (SetTimer(view->impl->hwnd, PUGL_USER_TIMER_MIN + id, msec, NULL)
	            ? PUGL_SUCCESS
	            : PUGL_UNKNOWN_ERROR);
}

PuglStatus
puglStopTimer(PuglView* view, uintptr_t id)
{
	return (KillTimer(view->impl->hwnd, PUGL_USER_TIMER_MIN + id)
	            ? PUGL_SUCCESS
	            : PUGL_UNKNOWN_ERROR);
}

PuglStatus
puglSendEvent(PuglView* view, const PuglEvent* event)
{
	if (event->type == PUGL_CLIENT) {
		PostMessage(view->impl->hwnd,
		            PUGL_LOCAL_CLIENT_MSG,
		            (WPARAM)event->client.data1,
		            (LPARAM)event->client.data2);

		return PUGL_SUCCESS;
	}

	return PUGL_UNSUPPORTED_TYPE;
}

#ifndef PUGL_DISABLE_DEPRECATED
PuglStatus
puglWaitForEvent(PuglView* PUGL_UNUSED(view))
{
	WaitMessage();
	return PUGL_SUCCESS;
}
#endif

static PuglStatus
puglDispatchViewEvents(PuglView* view)
{
	/* Windows has no facility to process only currently queued messages, which
	   causes the event loop to run forever in cases like mouse movement where
	   the queue is constantly being filled with new messages.  To work around
	   this, we post a message to ourselves before starting, record its time
	   when it is received, then break the loop on the first message that was
	   created afterwards. */

	long markTime = 0;
	MSG  msg;
	while (PeekMessage(&msg, view->impl->hwnd, 0, 0, PM_REMOVE)) {
		if (msg.message == PUGL_LOCAL_MARK_MSG) {
			markTime = GetMessageTime();
		} else {
			TranslateMessage(&msg);
			DispatchMessage(&msg);
			if (markTime != 0 && GetMessageTime() > markTime) {
				break;
			}
		}
	}

	return PUGL_SUCCESS;
}

static PuglStatus
puglDispatchWinEvents(PuglWorld* world)
{
	for (size_t i = 0; i < world->numViews; ++i) {
		PostMessage(world->views[i]->impl->hwnd, PUGL_LOCAL_MARK_MSG, 0, 0);
	}

	for (size_t i = 0; i < world->numViews; ++i) {
		puglDispatchViewEvents(world->views[i]);
	}

	return PUGL_SUCCESS;
}

PuglStatus
puglUpdate(PuglWorld* world, double timeout)
{
	const double startTime = puglGetTime(world);
	PuglStatus   st        = PUGL_SUCCESS;

	if (timeout < 0.0) {
		st = puglPollWinEvents(world, timeout);
		st = st ? st : puglDispatchWinEvents(world);
	} else if (timeout == 0.0) {
		st = puglDispatchWinEvents(world);
	} else {
		const double endTime = startTime + timeout - 0.001;
		for (double t = startTime; t < endTime; t = puglGetTime(world)) {
			if ((st = puglPollWinEvents(world, endTime - t)) ||
			    (st = puglDispatchWinEvents(world))) {
				break;
			}
		}
	}

	for (size_t i = 0; i < world->numViews; ++i) {
		if (world->views[i]->visible) {
			puglDispatchSimpleEvent(world->views[i], PUGL_UPDATE);
		}

		UpdateWindow(world->views[i]->impl->hwnd);
	}

	return st;
}

#ifndef PUGL_DISABLE_DEPRECATED
PuglStatus
puglProcessEvents(PuglView* view)
{
	return puglUpdate(view->world, 0.0);
}
#endif

LRESULT CALLBACK
worldWndProc(HWND hwnd, UINT message, WPARAM wParam, LPARAM lParam)
{
	PuglWorld* world = (PuglWorld*)GetWindowLongPtr(hwnd, GWLP_USERDATA);

	switch (message) {
	case PUGL_LOCAL_TIMER_MSG:
		if (world && hwnd == world->impl->pseudoWin)
		{
		    PuglWorldInternals* impl = world->impl;
		    double current = puglGetTime(world);
		    if (impl->nextProcessTime >= 0 && impl->nextProcessTime <= current) {
		        impl->nextProcessTime = -1;
                        deleteProcessTimer(world);
		        if (world->processFunc) world->processFunc(world, world->processUserData);
		    } else if (impl->nextProcessTime >= 0) {
		        double seconds = impl->nextProcessTime - current;
		        deleteProcessTimer(world);
                        CreateTimerQueueTimer(&world->impl->processTimer,
                                              NULL,
                                              processTimerCallback,
                                              world, 
                                              (DWORD)(seconds * 1000),
                                              0,
                                              WT_EXECUTEINTIMERTHREAD);
		    } else {
		        deleteProcessTimer(world);
		    }
		}
		break;
	case PUGL_LOCAL_AWAKE_MSG:
		if (world && hwnd == world->impl->pseudoWin) {
		        if (world->processFunc) world->processFunc(world, world->processUserData);
		}
		break;
	default:
		return DefWindowProcW(hwnd, message, wParam, lParam);
	}
}


LRESULT CALLBACK
wndProc(HWND hwnd, UINT message, WPARAM wParam, LPARAM lParam)
{
	PuglView* view = (PuglView*)GetWindowLongPtr(hwnd, GWLP_USERDATA);

	switch (message) {
	case WM_CREATE:
		PostMessage(hwnd, WM_SHOWWINDOW, TRUE, 0);
		return 0;
	case WM_CLOSE:
		PostMessage(hwnd, PUGL_LOCAL_CLOSE_MSG, wParam, lParam);
		return 0;
	default:
		if (view && hwnd == view->impl->hwnd) {
			return handleMessage(view, message, wParam, lParam);
		} else {
			return DefWindowProcW(hwnd, message, wParam, lParam);
		}
	}
}

double
puglGetTime(const PuglWorld* world)
{
	LARGE_INTEGER count;
	QueryPerformanceCounter(&count);
	return ((double)count.QuadPart / world->impl->timerFrequency -
	        world->startTime);
}

PuglStatus
puglPostRedisplay(PuglView* view)
{
	InvalidateRect(view->impl->hwnd, NULL, false);
	return PUGL_SUCCESS;
}

PuglStatus
puglPostRedisplayRect(PuglView* view, const PuglRect rect)
{
	const RECT r = {(long)floor(rect.x),
	                (long)floor(rect.y),
	                (long)ceil(rect.x + rect.width),
	                (long)ceil(rect.y + rect.height)};

	InvalidateRect(view->impl->hwnd, &r, false);

	return PUGL_SUCCESS;
}

PuglNativeView
puglGetNativeWindow(PuglView* view)
{
	return (PuglNativeView)view->impl->hwnd;
}

PuglStatus
puglSetWindowTitle(PuglView* view, const char* title)
{
	puglSetString(&view->title, title);

	if (view->impl->hwnd) {
		wchar_t* wtitle = puglUtf8ToWideChar(title);
		if (wtitle) {
			SetWindowTextW(view->impl->hwnd, wtitle);
			free(wtitle);
		}
	}

	return PUGL_SUCCESS;
}

PuglStatus
puglSetFrame(PuglView* view, const PuglRect frame)
{
	view->reqWidth  = (int)frame.width;
	view->reqHeight = (int)frame.height;

	if (view->impl->hwnd) {
		RECT rect = { (long)frame.x,
		              (long)frame.y,
		              (long)frame.x + (long)frame.width,
		              (long)frame.y + (long)frame.height };

		AdjustWindowRectEx(&rect, puglWinGetWindowFlags(view),
		                   FALSE,
		                   puglWinGetWindowExFlags(view));

		if (!SetWindowPos(view->impl->hwnd,
		                  HWND_TOP,
		                  rect.left,
		                  rect.top,
		                  rect.right - rect.left,
		                  rect.bottom - rect.top,
		                  SWP_NOACTIVATE | SWP_NOOWNERZORDER | SWP_NOZORDER)) {
			return PUGL_UNKNOWN_ERROR;
		}
	}

	return PUGL_SUCCESS;
}

PuglStatus
<<<<<<< HEAD
puglSetSize(PuglView* view, int width, int height)
{
	view->reqWidth  = width;
	view->reqHeight = height;

	if (view->impl->hwnd) {
		RECT rect = { (long)view->frame.x,
		              (long)view->frame.y,
		              (long)view->frame.x + width,
		              (long)view->frame.y + height };

		AdjustWindowRectEx(&rect, puglWinGetWindowFlags(view),
		                   FALSE,
		                   puglWinGetWindowExFlags(view));

		if (!SetWindowPos(view->impl->hwnd, HWND_TOP,
		                  rect.left, rect.top,
		                  rect.right - rect.left, rect.bottom - rect.top,
		                  (SWP_NOMOVE|SWP_NOACTIVATE|SWP_NOOWNERZORDER|SWP_NOZORDER))) {
			return PUGL_UNKNOWN_ERROR;
		}
	}

=======
puglSetDefaultSize(PuglView* const view, const int width, const int height)
{
	view->defaultWidth  = width;
	view->defaultHeight = height;
>>>>>>> d70aa80d
	return PUGL_SUCCESS;
}

PuglStatus
puglSetMinSize(PuglView* const view, const int width, const int height)
{
	view->minWidth  = width;
	view->minHeight = height;
	return PUGL_SUCCESS;
}

PuglStatus
puglSetMaxSize(PuglView* const view, const int width, const int height)
{
	view->maxWidth  = width;
	view->maxHeight = height;
	return PUGL_SUCCESS;
}

PuglStatus
puglSetAspectRatio(PuglView* const view,
                   const int       minX,
                   const int       minY,
                   const int       maxX,
                   const int       maxY)
{
	view->minAspectX = minX;
	view->minAspectY = minY;
	view->maxAspectX = maxX;
	view->maxAspectY = maxY;
	return PUGL_SUCCESS;
}

PuglStatus
<<<<<<< HEAD
puglSetTransientFor(PuglView* view, PuglNativeWindow parent)
{
	if (!view->impl->hwnd) {
		view->transientParent = parent;
		return PUGL_SUCCESS;
	} else {
		return PUGL_FAILURE;
	}
}

PuglStatus
puglRequestClipboard(PuglView* view)
=======
puglSetTransientFor(PuglView* view, PuglNativeView parent)
{
	if (view->parent) {
		return PUGL_FAILURE;
	}

	view->transientParent = parent;

	if (view->impl->hwnd) {
		SetWindowLongPtr(view->impl->hwnd, GWLP_HWNDPARENT, (LONG_PTR)parent);
		return GetLastError() == NO_ERROR ? PUGL_SUCCESS : PUGL_FAILURE;
	}

	return PUGL_SUCCESS;
}

const void*
puglGetClipboard(PuglView* const    view,
                 const char** const type,
                 size_t* const      len)
>>>>>>> d70aa80d
{
	PuglInternals* const impl = view->impl;

	if (!IsClipboardFormatAvailable(CF_UNICODETEXT) ||
	    !OpenClipboard(impl->hwnd)) {
		return PUGL_FAILURE;
	}

	HGLOBAL  mem  = GetClipboardData(CF_UNICODETEXT);
	wchar_t* wstr = mem ? (wchar_t*)GlobalLock(mem) : NULL;
	if (!wstr) {
		CloseClipboard();
		return PUGL_FAILURE;
	}

	free(view->clipboard.data);
	view->clipboard.data = puglWideCharToUtf8(wstr, &view->clipboard.len);
	GlobalUnlock(mem);
	CloseClipboard();

	PostMessage(impl->hwnd, PUGL_LOCAL_CLIPBD_MSG, 0, 0);

	return PUGL_SUCCESS;
}

PuglStatus
puglSetClipboard(PuglWorld*  world,
                 const char* type,
                 const void* data,
                 size_t      len)
{
	PuglWorldInternals* const impl = world->impl;

	if (!impl->initialized && !puglInitWorldInternals2(world)) {
		return PUGL_FAILURE;
	}

	PuglStatus st = puglSetInternalClipboard(world, type, data, len);
	if (st) {
		return st;
	} else if (!OpenClipboard(impl->pseudoWin)) {
		return PUGL_UNKNOWN_ERROR;
	}

	// Measure string and allocate global memory for clipboard
	const char* str  = (const char*)data;
	const int   wlen = MultiByteToWideChar(CP_UTF8, 0, str, -1, NULL, 0);
	HGLOBAL     mem  = GlobalAlloc(GMEM_MOVEABLE, (wlen + 1) * sizeof(wchar_t));
	if (!mem) {
		CloseClipboard();
		return PUGL_UNKNOWN_ERROR;
	}

	// Lock global memory
	wchar_t* wstr = (wchar_t*)GlobalLock(mem);
	if (!wstr) {
		GlobalFree(mem);
		CloseClipboard();
		return PUGL_UNKNOWN_ERROR;
	}

	// Convert string into global memory and set it as clipboard data
	MultiByteToWideChar(CP_UTF8, 0, str, (int)len, wstr, wlen);
	wstr[wlen] = 0;
	GlobalUnlock(mem);
	SetClipboardData(CF_UNICODETEXT, mem);
	CloseClipboard();
	return PUGL_SUCCESS;
}

bool
puglHasClipboard(PuglWorld*  world)
{
	return false;
}

static PuglStatus
puglWinStubEnter(PuglView* view, const PuglEventExpose* expose)
{
	if (expose) {
		if (view->hints[PUGL_DONT_MERGE_RECTS] && expose->count > 0) {
			view->impl->hasBeginPaint = false;
		} else {
			PAINTSTRUCT ps;
			BeginPaint(view->impl->hwnd, &ps);
			view->impl->hasBeginPaint = true;
		}
	}

	return PUGL_SUCCESS;
}

static PuglStatus
puglWinStubLeave(PuglView* view, const PuglEventExpose* expose)
{
	if (expose && view->impl->hasBeginPaint) {
		PAINTSTRUCT ps;
		EndPaint(view->impl->hwnd, &ps);
<<<<<<< HEAD
		view->impl->hasBeginPaint = false;
		SwapBuffers(view->impl->hdc);
=======
	}

	return PUGL_SUCCESS;
}

static const char* const cursor_ids[] = {
    IDC_ARROW,  // ARROW
    IDC_IBEAM,  // CARET
    IDC_CROSS,  // CROSSHAIR
    IDC_HAND,   // HAND
    IDC_NO,     // NO
    IDC_SIZEWE, // LEFT_RIGHT
    IDC_SIZENS, // UP_DOWN
};

PuglStatus
puglSetCursor(PuglView* view, PuglCursor cursor)
{
	PuglInternals* const impl  = view->impl;
	const unsigned       index = (unsigned)cursor;
	const unsigned       count = sizeof(cursor_ids) / sizeof(cursor_ids[0]);

	if (index >= count) {
		return PUGL_BAD_PARAMETER;
	}

	const HCURSOR cur = LoadCursor(NULL, cursor_ids[index]);
	if (!cur) {
		return PUGL_FAILURE;
	}

	impl->cursor = cur;
	if (impl->mouseTracked) {
		SetCursor(cur);
>>>>>>> d70aa80d
	}

	return PUGL_SUCCESS;
}

const PuglBackend*
puglStubBackend(void)
{
	static const PuglBackend backend = {puglWinStubConfigure,
	                                    puglStubCreate,
	                                    puglStubDestroy,
	                                    puglWinStubEnter,
	                                    puglWinStubLeave,
	                                    puglStubGetContext};

	return &backend;
}<|MERGE_RESOLUTION|>--- conflicted
+++ resolved
@@ -50,18 +50,10 @@
 
 #define PUGL_LOCAL_CLOSE_MSG  (WM_USER + 50)
 #define PUGL_LOCAL_MARK_MSG   (WM_USER + 51)
-<<<<<<< HEAD
 #define PUGL_LOCAL_AWAKE_MSG  (WM_USER + 52)
 #define PUGL_LOCAL_TIMER_MSG  (WM_USER + 53)
 #define PUGL_LOCAL_CLIPBD_MSG (WM_USER + 54)
-
-#define PUGL_RESIZE_TIMER_ID  9461
-#define PUGL_URGENT_TIMER_ID  9462
-=======
 #define PUGL_LOCAL_CLIENT_MSG (WM_USER + 52)
-#define PUGL_RESIZE_TIMER_ID  9461
-#define PUGL_USER_TIMER_MIN   9470
->>>>>>> d70aa80d
 
 typedef BOOL (WINAPI *PFN_SetProcessDPIAware)(void);
 
@@ -342,7 +334,6 @@
 
 	view->impl->cursor = LoadCursor(NULL, IDC_ARROW);
 
-	puglSetFrame(view, view->frame);
 	SetWindowLongPtr(impl->hwnd, GWLP_USERDATA, (LONG_PTR)view);
 
 	puglDispatchSimpleEvent(view, PUGL_CREATE);
@@ -355,18 +346,12 @@
 {
 	PuglInternals* impl = view->impl;
 
-<<<<<<< HEAD
 	if (!view->parent && view->transientParent && view->hints[PUGL_IS_POPUP]) {
 	    ShowWindow(impl->hwnd, SW_SHOWNOACTIVATE);
 	} else {
 	    ShowWindow(impl->hwnd, SW_SHOWNORMAL);
 	    SetFocus(impl->hwnd);
 	}
-	view->visible = true;
-=======
-	ShowWindow(impl->hwnd, SW_SHOWNORMAL);
-	SetFocus(impl->hwnd);
->>>>>>> d70aa80d
 	return PUGL_SUCCESS;
 }
 
@@ -727,13 +712,8 @@
 		getModifiers(),
 		PUGL_CROSSING_NORMAL,
 	};
-<<<<<<< HEAD
+
 	puglDispatchEvent(view, (PuglEvent*)&ev);
-}
-=======
->>>>>>> d70aa80d
-
-	puglDispatchEvent(view, (const PuglEvent*)&ev);
 }
 
 static void
@@ -791,15 +771,12 @@
 		event.any.flags |= PUGL_IS_SEND_EVENT;
 	}
 	switch (message) {
-<<<<<<< HEAD
-	case WM_MOVE:
-		handleConfigure(view, &event);
-=======
 	case WM_SETCURSOR:
 		if (LOWORD(lParam) == HTCLIENT) {
 			SetCursor(view->impl->cursor);
 		}
->>>>>>> d70aa80d
+	case WM_MOVE:
+		handleConfigure(view, &event);
 		break;
 	case WM_SHOWWINDOW:
 		if (wParam) {
@@ -829,24 +806,11 @@
 	case WM_ENTERSIZEMOVE:
 	case WM_ENTERMENULOOP:
 		view->impl->resizing = true;
-/*		SetTimer(view->impl->hwnd,
-		         PUGL_RESIZE_TIMER_ID,
-		         1000 / view->impl->refreshRate,
-		         NULL);*/
 		break;
 	case WM_TIMER:
-		if (wParam == PUGL_RESIZE_TIMER_ID) {
-			RedrawWindow(view->impl->hwnd, NULL, NULL,
-			             RDW_INVALIDATE|RDW_ALLCHILDREN|RDW_INTERNALPAINT);
-		} else if (wParam >= PUGL_USER_TIMER_MIN) {
-			PuglEvent ev = {{PUGL_TIMER, 0}};
-			ev.timer.id  = wParam - PUGL_USER_TIMER_MIN;
-			puglDispatchEvent(view, &ev);
-		}
 		break;
 	case WM_EXITSIZEMOVE:
 	case WM_EXITMENULOOP:
-//		KillTimer(view->impl->hwnd, PUGL_RESIZE_TIMER_ID);
 		view->impl->resizing = false;
 //		puglPostRedisplay(view);
 		break;
@@ -857,7 +821,6 @@
 	        int dx = (rcWind.right - rcWind.left) - rcClient.right;
 	        int dy = (rcWind.bottom - rcWind.top) - rcClient.bottom;
 		mmi                   = (MINMAXINFO*)lParam;
-<<<<<<< HEAD
 		mmi->ptMinTrackSize.x = view->minWidth  + dx;
 		mmi->ptMinTrackSize.y = view->minHeight + dy;
 		if (view->maxWidth > 0) {
@@ -866,22 +829,6 @@
 		if (view->maxHeight > 0) {
 		    mmi->ptMaxTrackSize.y = view->maxHeight + dy;
 		}
-=======
-		mmi->ptMinTrackSize.x = view->minWidth;
-		mmi->ptMinTrackSize.y = view->minHeight;
-		if (view->maxWidth > 0 && view->maxHeight > 0) {
-			mmi->ptMaxTrackSize.x = view->maxWidth;
-			mmi->ptMaxTrackSize.y = view->maxHeight;
-		}
-		break;
-	case WM_PAINT:
-		GetUpdateRect(view->impl->hwnd, &rect, false);
-		event.expose.type   = PUGL_EXPOSE;
-		event.expose.x      = rect.left;
-		event.expose.y      = rect.top;
-		event.expose.width  = rect.right - rect.left;
-		event.expose.height = rect.bottom - rect.top;
->>>>>>> d70aa80d
 		break;
 	}
 	case WM_PAINT: {
@@ -1036,22 +983,18 @@
 		}
 		break;
 	case WM_SYSCHAR:
-<<<<<<< HEAD
-		return TRUE;//*/
-=======
 		return TRUE;
 	case PUGL_LOCAL_CLIENT_MSG:
 		event.client.type  = PUGL_CLIENT;
 		event.client.data1 = (uintptr_t)wParam;
 		event.client.data2 = (uintptr_t)lParam;
 		break;
->>>>>>> d70aa80d
 	case WM_QUIT:
 	case PUGL_LOCAL_CLOSE_MSG:
-		event.any.type = PUGL_CLOSE;
+		event.type = PUGL_CLOSE;
 		break;
 	case WM_DESTROY:
-	        event.destroy.type = PUGL_DESTROY;
+	        event.type = PUGL_MUST_FREE;
 		break;
 	case PUGL_LOCAL_CLIPBD_MSG:
 	        if (view->clipboard.data) {
@@ -1068,10 +1011,10 @@
 
 	puglDispatchEvent(view, &event);
 
-	if (event.type == PUGL_DESTROY 
+	if (event.type == PUGL_MUST_FREE 
 	    && view == (PuglView*)GetWindowLongPtr(view->impl->hwnd, GWLP_USERDATA))
 	{
-	    fprintf(stderr, "error: puglFreeView() should have been called in response to PUGL_DESTROY event.\n");
+	    fprintf(stderr, "error: puglFreeView() should have been called in response to PUGL_MUST_FREE event.\n");
 	    abort();
 	}
 
@@ -1156,24 +1099,6 @@
 }
 
 PuglStatus
-puglStartTimer(PuglView* view, uintptr_t id, double timeout)
-{
-	const UINT msec = (UINT)floor(timeout * 1000.0);
-
-	return (SetTimer(view->impl->hwnd, PUGL_USER_TIMER_MIN + id, msec, NULL)
-	            ? PUGL_SUCCESS
-	            : PUGL_UNKNOWN_ERROR);
-}
-
-PuglStatus
-puglStopTimer(PuglView* view, uintptr_t id)
-{
-	return (KillTimer(view->impl->hwnd, PUGL_USER_TIMER_MIN + id)
-	            ? PUGL_SUCCESS
-	            : PUGL_UNKNOWN_ERROR);
-}
-
-PuglStatus
 puglSendEvent(PuglView* view, const PuglEvent* event)
 {
 	if (event->type == PUGL_CLIENT) {
@@ -1198,7 +1123,7 @@
 #endif
 
 static PuglStatus
-puglDispatchViewEvents(PuglView* view)
+puglDispatchViewEvents(HWND hwnd)
 {
 	/* Windows has no facility to process only currently queued messages, which
 	   causes the event loop to run forever in cases like mouse movement where
@@ -1209,7 +1134,7 @@
 
 	long markTime = 0;
 	MSG  msg;
-	while (PeekMessage(&msg, view->impl->hwnd, 0, 0, PM_REMOVE)) {
+	while (PeekMessage(&msg, hwnd, 0, 0, PM_REMOVE)) {
 		if (msg.message == PUGL_LOCAL_MARK_MSG) {
 			markTime = GetMessageTime();
 		} else {
@@ -1227,12 +1152,14 @@
 static PuglStatus
 puglDispatchWinEvents(PuglWorld* world)
 {
+	PostMessage(world->impl->pseudoWin, PUGL_LOCAL_MARK_MSG, 0, 0);
 	for (size_t i = 0; i < world->numViews; ++i) {
 		PostMessage(world->views[i]->impl->hwnd, PUGL_LOCAL_MARK_MSG, 0, 0);
 	}
 
+	puglDispatchViewEvents(world->impl->pseudoWin);
 	for (size_t i = 0; i < world->numViews; ++i) {
-		puglDispatchViewEvents(world->views[i]);
+		puglDispatchViewEvents(world->views[i]->impl->hwnd);
 	}
 
 	return PUGL_SUCCESS;
@@ -1326,7 +1253,6 @@
 
 	switch (message) {
 	case WM_CREATE:
-		PostMessage(hwnd, WM_SHOWWINDOW, TRUE, 0);
 		return 0;
 	case WM_CLOSE:
 		PostMessage(hwnd, PUGL_LOCAL_CLOSE_MSG, wParam, lParam);
@@ -1394,6 +1320,8 @@
 PuglStatus
 puglSetFrame(PuglView* view, const PuglRect frame)
 {
+        view->reqX      = (int)frame.x;
+        view->reqY      = (int)frame.y;
 	view->reqWidth  = (int)frame.width;
 	view->reqHeight = (int)frame.height;
 
@@ -1422,7 +1350,6 @@
 }
 
 PuglStatus
-<<<<<<< HEAD
 puglSetSize(PuglView* view, int width, int height)
 {
 	view->reqWidth  = width;
@@ -1446,12 +1373,6 @@
 		}
 	}
 
-=======
-puglSetDefaultSize(PuglView* const view, const int width, const int height)
-{
-	view->defaultWidth  = width;
-	view->defaultHeight = height;
->>>>>>> d70aa80d
 	return PUGL_SUCCESS;
 }
 
@@ -1486,8 +1407,7 @@
 }
 
 PuglStatus
-<<<<<<< HEAD
-puglSetTransientFor(PuglView* view, PuglNativeWindow parent)
+puglSetTransientFor(PuglView* view, PuglNativeView parent)
 {
 	if (!view->impl->hwnd) {
 		view->transientParent = parent;
@@ -1499,28 +1419,6 @@
 
 PuglStatus
 puglRequestClipboard(PuglView* view)
-=======
-puglSetTransientFor(PuglView* view, PuglNativeView parent)
-{
-	if (view->parent) {
-		return PUGL_FAILURE;
-	}
-
-	view->transientParent = parent;
-
-	if (view->impl->hwnd) {
-		SetWindowLongPtr(view->impl->hwnd, GWLP_HWNDPARENT, (LONG_PTR)parent);
-		return GetLastError() == NO_ERROR ? PUGL_SUCCESS : PUGL_FAILURE;
-	}
-
-	return PUGL_SUCCESS;
-}
-
-const void*
-puglGetClipboard(PuglView* const    view,
-                 const char** const type,
-                 size_t* const      len)
->>>>>>> d70aa80d
 {
 	PuglInternals* const impl = view->impl;
 
@@ -1619,10 +1517,7 @@
 	if (expose && view->impl->hasBeginPaint) {
 		PAINTSTRUCT ps;
 		EndPaint(view->impl->hwnd, &ps);
-<<<<<<< HEAD
 		view->impl->hasBeginPaint = false;
-		SwapBuffers(view->impl->hdc);
-=======
 	}
 
 	return PUGL_SUCCESS;
@@ -1657,7 +1552,6 @@
 	impl->cursor = cur;
 	if (impl->mouseTracked) {
 		SetCursor(cur);
->>>>>>> d70aa80d
 	}
 
 	return PUGL_SUCCESS;
