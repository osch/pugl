--- conflicted
+++ resolved
@@ -50,15 +50,12 @@
 	Display*     display;
 	PuglX11Atoms atoms;
 	XIM          xim;
-<<<<<<< HEAD
 	Window       pseudoWin;
 	PuglX11IncrTarget incrTarget;
 	double       nextProcessTime;
 	bool         needsProcessing;
 	int          awake_fds[2];
-=======
 	bool         dispatchingEvents;
->>>>>>> 4fbcb7d2
 };
 
 struct PuglInternalsImpl {
