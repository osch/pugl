--- conflicted
+++ resolved
@@ -41,7 +41,6 @@
 	PuglInternals* const       impl    = view->impl;
 	PuglWinCairoSurface* const surface = (PuglWinCairoSurface*)impl->surface;
 
-<<<<<<< HEAD
 	if (surface) {
 		if (surface->crContext) {
 			cairo_destroy(surface->crContext);
@@ -52,15 +51,6 @@
 			surface->crSurface = NULL;
 		}
 	}
-=======
-	surface->drawDc     = CreateCompatibleDC(impl->hdc);
-	surface->drawBitmap = CreateCompatibleBitmap(
-		impl->hdc, (int)view->frame.width, (int)view->frame.height);
-
-	DeleteObject(SelectObject(surface->drawDc, surface->drawBitmap));
-
-	return PUGL_SUCCESS;
->>>>>>> d70aa80d
 }
 
 static PuglStatus 
@@ -69,7 +59,6 @@
 	PuglInternals* const       impl    = view->impl;
 	PuglWinCairoSurface* const surface = (PuglWinCairoSurface*)impl->surface;
 
-<<<<<<< HEAD
 	puglWinCairoClose(view); // just to be sure
 	
 	surface->crSurface = cairo_win32_surface_create(impl->hdc);
@@ -82,58 +71,15 @@
 	} else {
 		puglWinCairoClose(view);
 		return PUGL_CREATE_CONTEXT_FAILED;
-=======
-	DeleteDC(surface->drawDc);
-	DeleteObject(surface->drawBitmap);
-
-	surface->drawDc     = NULL;
-	surface->drawBitmap = NULL;
-
-	return PUGL_SUCCESS;
+	}
 }
 
 static PuglStatus
-puglWinCairoConfigure(PuglView* view)
+puglWinCairoCreate(PuglView* view)
 {
-	const PuglStatus st = puglWinStubConfigure(view);
-
-	if (!st) {
-		view->impl->surface = (PuglWinCairoSurface*)calloc(
-			1, sizeof(PuglWinCairoSurface));
->>>>>>> d70aa80d
-	}
-}
-
-static void
-puglWinCairoClose(PuglView* view)
-{
-	PuglInternals* const       impl    = view->impl;
-	PuglWinCairoSurface* const surface = (PuglWinCairoSurface*)impl->surface;
-
-	cairo_surface_destroy(surface->surface);
-
-	surface->surface = NULL;
-}
-
-static PuglStatus
-puglWinCairoOpen(PuglView* view)
-{
-<<<<<<< HEAD
 	PuglInternals* const impl    = view->impl;
 
 	impl->surface = calloc(1, sizeof(PuglWinCairoSurface));
-=======
-	PuglInternals* const       impl    = view->impl;
-	PuglWinCairoSurface* const surface = (PuglWinCairoSurface*)impl->surface;
-
-	cairo_status_t st = CAIRO_STATUS_SUCCESS;
-	if (!(surface->surface = cairo_win32_surface_create(surface->drawDc)) ||
-	    (st = cairo_surface_status(surface->surface)) ||
-	    !(surface->cr = cairo_create(surface->surface)) ||
-	    (st = cairo_status(surface->cr))) {
-		return PUGL_CREATE_CONTEXT_FAILED;
-	}
->>>>>>> d70aa80d
 
 	return PUGL_SUCCESS;
 }
@@ -145,10 +91,6 @@
 	PuglWinCairoSurface* const surface = (PuglWinCairoSurface*)impl->surface;
 
 	puglWinCairoClose(view);
-<<<<<<< HEAD
-=======
-	puglWinCairoDestroyDrawContext(view);
->>>>>>> d70aa80d
 	free(surface);
 	impl->surface = NULL;
 
@@ -158,9 +100,9 @@
 static PuglStatus
 puglWinCairoEnter(PuglView* view, const PuglEventExpose* expose)
 {
-	PuglStatus st = PUGL_SUCCESS;
+	PuglInternals* const       impl    = view->impl;
+	PuglWinCairoSurface* const surface = (PuglWinCairoSurface*)impl->surface;
 
-<<<<<<< HEAD
 	if (!expose) {
 	    return PUGL_SUCCESS;
 	}
@@ -172,16 +114,6 @@
             surface->hasBeginPaint = true;
 	}
 	return PUGL_SUCCESS;
-=======
-	if (expose &&
-	    !(st = puglWinCairoCreateDrawContext(view)) &&
-	    !(st = puglWinCairoOpen(view))) {
-		PAINTSTRUCT ps;
-		BeginPaint(view->impl->hwnd, &ps);
-	}
-
-	return st;
->>>>>>> d70aa80d
 }
 
 static PuglStatus
@@ -190,7 +122,6 @@
 	PuglInternals* const       impl    = view->impl;
 	PuglWinCairoSurface* const surface = (PuglWinCairoSurface*)impl->surface;
 
-<<<<<<< HEAD
 	if (expose && surface->crContext) {
 		cairo_pop_group_to_source(surface->crContext);
 		cairo_paint(surface->crContext);
@@ -202,30 +133,6 @@
 	}
 	puglWinCairoClose(view);
 
-	return PUGL_SUCCESS;
-}
-
-static PuglStatus
-puglWinCairoResize(PuglView* view,
-                   int       PUGL_UNUSED(width),
-                   int       PUGL_UNUSED(height))
-{
-	puglWinCairoClose(view);
-=======
-	if (expose) {
-		cairo_surface_flush(surface->surface);
-		BitBlt(impl->hdc,
-		       0, 0, (int)view->frame.width, (int)view->frame.height,
-		       surface->drawDc, 0, 0, SRCCOPY);
-
-		puglWinCairoClose(view);
-		puglWinCairoDestroyDrawContext(view);
-
-		PAINTSTRUCT ps;
-		EndPaint(view->impl->hwnd, &ps);
-	}
-
->>>>>>> d70aa80d
 	return PUGL_SUCCESS;
 }
 
@@ -247,24 +154,12 @@
 const PuglBackend*
 puglCairoBackend()
 {
-<<<<<<< HEAD
-	static const PuglBackend backend = {
-		puglWinStubConfigure,
-		puglWinCairoCreate,
-		puglWinCairoDestroy,
-		puglWinCairoEnter,
-		puglWinCairoLeave,
-		puglWinCairoResize,
-		puglWinCairoGetContext
-	};
-=======
-	static const PuglBackend backend = {puglWinCairoConfigure,
-	                                    puglStubCreate,
+	static const PuglBackend backend = {puglWinStubConfigure,
+	                                    puglWinCairoCreate,
 	                                    puglWinCairoDestroy,
 	                                    puglWinCairoEnter,
 	                                    puglWinCairoLeave,
 	                                    puglWinCairoGetContext};
->>>>>>> d70aa80d
 
 	return &backend;
 }