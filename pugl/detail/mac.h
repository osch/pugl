--- conflicted
+++ resolved
@@ -33,12 +33,7 @@
 @public
 	PuglView*                  puglview;
 	NSTrackingArea*            trackingArea;
-<<<<<<< HEAD
-    NSMutableAttributedString* markedText;
-=======
 	NSMutableAttributedString* markedText;
-	NSTimer*                   timer;
->>>>>>> d53ce364
 	NSTimer*                   urgentTimer;
 	bool                       reshaped;
 }
