--- conflicted
+++ resolved
@@ -28,94 +28,60 @@
 #include <stddef.h>
 #include <stdint.h>
 
-<<<<<<< HEAD
 #ifndef PUGL_API_PRIVATE
 #   define PUGL_API_PRIVATE
 #endif
 
-#ifdef __cplusplus
-extern "C" {
-#endif
+PUGL_BEGIN_DECLS
 
-/** Set `blob` to `data` with length `len`, reallocating if necessary. */
+/// Set `blob` to `data` with length `len`, reallocating if necessary
 PUGL_API_PRIVATE
 void puglSetBlob(PuglBlob* dest, const void* data, size_t len);
 
-/** Reallocate and set `*dest` to `string`. */
+/// Reallocate and set `*dest` to `string`
 PUGL_API_PRIVATE
 void puglSetString(char** dest, const char* string);
 
-/** Allocate and initialise world internals (implemented once per platform) */
-PUGL_API_PRIVATE
-PuglWorldInternals* puglInitWorldInternals(void);
+/// Allocate and initialise world internals (implemented once per platform)
+PUGL_API_PRIVATE 
+PuglWorldInternals*
+puglInitWorldInternals(PuglWorldType type, PuglWorldFlags flags);
 
-/** Destroy and free world internals (implemented once per platform) */
-PUGL_API_PRIVATE
+/// Destroy and free world internals (implemented once per platform)
+PUGL_API_PRIVATE 
 void puglFreeWorldInternals(PuglWorld* world);
 
-/** Allocate and initialise view internals (implemented once per platform) */
-PUGL_API_PRIVATE
+/// Allocate and initialise view internals (implemented once per platform)
+PUGL_API_PRIVATE 
 PuglInternals* puglInitViewInternals(void);
 
-/** Destroy and free view internals (implemented once per platform) */
-PUGL_API_PRIVATE
+/// Destroy and free view internals (implemented once per platform)
+PUGL_API_PRIVATE 
 void puglFreeViewInternals(PuglView* view);
 
-/** Return the Unicode code point for `buf` or the replacement character. */
-PUGL_API_PRIVATE
+/// Return the Unicode code point for `buf` or the replacement character
+PUGL_API_PRIVATE 
 uint32_t puglDecodeUTF8(const uint8_t* buf);
 
-/** Dispatch `event` to `view`, optimising configure/expose if possible. */
-PUGL_API_PRIVATE
+/// Dispatch an event with a simple `type` to `view`
+PUGL_API_PRIVATE 
+void puglDispatchSimpleEvent(PuglView* view, PuglEventType type);
+
+/// Dispatch `event` to `view` while already in the graphics context
+PUGL_API_PRIVATE 
+void puglDispatchEventInContext(PuglView* view, PuglEvent* event);
+
+/// Dispatch `event` to `view`, entering graphics context if necessary
+PUGL_API_PRIVATE 
 void puglDispatchEvent(PuglView* view, PuglEvent* event);
 
-/** Set internal (stored in view) clipboard contents. */
+/// Set internal (stored in view) clipboard contents
 PUGL_API_PRIVATE 
 const void*
 puglGetInternalClipboard(const PuglView* view, const char** type, size_t* len);
 
-/** Set internal (stored in view) clipboard contents. */
-PUGL_API_PRIVATE
-=======
-PUGL_BEGIN_DECLS
-
-/// Set `blob` to `data` with length `len`, reallocating if necessary
-void puglSetBlob(PuglBlob* dest, const void* data, size_t len);
-
-/// Reallocate and set `*dest` to `string`
-void puglSetString(char** dest, const char* string);
-
-/// Allocate and initialise world internals (implemented once per platform)
-PuglWorldInternals*
-puglInitWorldInternals(PuglWorldType type, PuglWorldFlags flags);
-
-/// Destroy and free world internals (implemented once per platform)
-void puglFreeWorldInternals(PuglWorld* world);
-
-/// Allocate and initialise view internals (implemented once per platform)
-PuglInternals* puglInitViewInternals(void);
-
-/// Destroy and free view internals (implemented once per platform)
-void puglFreeViewInternals(PuglView* view);
-
-/// Return the Unicode code point for `buf` or the replacement character
-uint32_t puglDecodeUTF8(const uint8_t* buf);
-
-/// Dispatch an event with a simple `type` to `view`
-void puglDispatchSimpleEvent(PuglView* view, PuglEventType type);
-
-/// Dispatch `event` to `view` while already in the graphics context
-void puglDispatchEventInContext(PuglView* view, const PuglEvent* event);
-
-/// Dispatch `event` to `view`, entering graphics context if necessary
-void puglDispatchEvent(PuglView* view, const PuglEvent* event);
-
 /// Set internal (stored in view) clipboard contents
-const void*
-puglGetInternalClipboard(const PuglView* view, const char** type, size_t* len);
-
-/// Set internal (stored in view) clipboard contents
->>>>>>> d70aa80d
+PUGL_API_PRIVATE 
 PuglStatus
 puglSetInternalClipboard(PuglWorld*  world,
                          const char* type,
