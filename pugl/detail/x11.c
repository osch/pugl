--- conflicted
+++ resolved
@@ -40,15 +40,7 @@
 #include <X11/keysym.h>
 #include <X11/XKBlib.h>
 
-#ifdef HAVE_XSYNC
-#	include <X11/extensions/sync.h>
-#	include <X11/extensions/syncconst.h>
-#endif
-
-#ifdef HAVE_XCURSOR
-#	include <X11/Xcursor/Xcursor.h>
-#	include <X11/cursorfont.h>
-#endif
+#include <X11/cursorfont.h>
 
 #include <sys/select.h>
 #include <sys/time.h>
@@ -90,44 +82,13 @@
 	 PropertyChangeMask);
 
 PuglStatus
-puglInitApplication(const PuglApplicationFlags flags)
+puglInitApplication(PuglApplicationFlags flags)
 {
 	if (flags & PUGL_APPLICATION_THREADS) {
 		XInitThreads();
 	}
 
 	return PUGL_SUCCESS;
-}
-
-static bool
-puglInitXSync(PuglWorldInternals* impl)
-{
-#ifdef HAVE_XSYNC
-	int                 syncMajor   = 0;
-	int                 syncMinor   = 0;
-	int                 errorBase   = 0;
-	XSyncSystemCounter* counters    = NULL;
-	int                 numCounters = 0;
-
-	if (XSyncQueryExtension(impl->display, &impl->syncEventBase, &errorBase) &&
-	    XSyncInitialize(impl->display, &syncMajor, &syncMinor) &&
-	    (counters = XSyncListSystemCounters(impl->display, &numCounters))) {
-
-		for (int n = 0; n < numCounters; ++n) {
-			if (!strcmp(counters[n].name, "SERVERTIME")) {
-				impl->serverTimeCounter = counters[n].counter;
-				impl->syncSupported     = true;
-				break;
-			}
-		}
-
-		XSyncFreeSystemCounterList(counters);
-	}
-#else
-	(void)impl;
-#endif
-
-	return false;
 }
 
 PuglWorldInternals*
@@ -168,7 +129,6 @@
 		impl->xim = XOpenIM(display, NULL, NULL, NULL);
 	}
 
-	puglInitXSync(impl);
 	XFlush(display);
 
 	if (pipe(impl->awake_fds) == 0) {
@@ -240,7 +200,7 @@
 }
 
 PuglStatus
-puglSetClassName(PuglWorld* const world, const char* const name)
+puglSetClassName(PuglWorld* const world, const char* name)
 {
 	puglSetString(&world->className, name);
 	return PUGL_SUCCESS;
@@ -251,20 +211,13 @@
 {
 	PuglInternals* impl = (PuglInternals*)calloc(1, sizeof(PuglInternals));
 
-#ifdef HAVE_XCURSOR
 	impl->cursorShape = XC_arrow;
-#endif
 
 	return impl;
 }
 
-<<<<<<< HEAD
-PuglStatus
-puglPollEvents(PuglWorld* world, const double timeout0)
-=======
 static PuglStatus
-puglPollX11Socket(PuglWorld* world, const double timeout)
->>>>>>> d70aa80d
+puglPollX11Socket(PuglWorld* world, const double timeout0)
 {
 	if (XPending(world->impl->display) > 0) {
 		return PUGL_SUCCESS;
@@ -301,7 +254,6 @@
 		struct timeval tv   = {sec, usec};
 		ret = select(nfds, &fds, NULL, NULL, &tv);
 	}
-<<<<<<< HEAD
 	bool hasEvents = FD_ISSET(fd, &fds);
 	if (ret > 0 && afd >= 0 && FD_ISSET(afd, &fds)) {
 	    hasEvents = true;
@@ -315,10 +267,6 @@
 	}
 	return ret < 0 ? PUGL_UNKNOWN_ERROR
 	               : hasEvents ? PUGL_SUCCESS : PUGL_FAILURE;
-=======
-
-	return ret < 0 ? PUGL_UNKNOWN_ERROR : PUGL_SUCCESS;
->>>>>>> d70aa80d
 }
 
 static PuglView*
@@ -333,47 +281,36 @@
 	return NULL;
 }
 
-<<<<<<< HEAD
-static XSizeHints*
-getSizeHints(const PuglView* view)
-{
+static PuglStatus
+updateSizeHints(const PuglView* view)
+{
+	if (!view->impl->win) {
+		return PUGL_SUCCESS;
+	}
+
+	Display*    display   = view->world->impl->display;
 	XSizeHints* sizeHints = XAllocSizeHints();
 	
+	if (!sizeHints) {
+		return PUGL_FAILURE;
+	}
 
 	if (!view->hints[PUGL_RESIZABLE]) {
-		sizeHints->flags      = PMinSize|PMaxSize;
-		sizeHints->min_width  = (int)view->reqWidth;
-		sizeHints->min_height = (int)view->reqHeight;
-		sizeHints->max_width  = (int)view->reqWidth;
-		sizeHints->max_height = (int)view->reqHeight;
-=======
-static PuglStatus
-updateSizeHints(const PuglView* view)
-{
-	if (!view->impl->win) {
-		return PUGL_SUCCESS;
-	}
-
-	Display*   display   = view->world->impl->display;
-	XSizeHints sizeHints = {0};
-
-	if (!view->hints[PUGL_RESIZABLE]) {
-		sizeHints.flags       = PBaseSize | PMinSize | PMaxSize;
-		sizeHints.base_width  = (int)view->frame.width;
-		sizeHints.base_height = (int)view->frame.height;
-		sizeHints.min_width   = (int)view->frame.width;
-		sizeHints.min_height  = (int)view->frame.height;
-		sizeHints.max_width   = (int)view->frame.width;
-		sizeHints.max_height  = (int)view->frame.height;
->>>>>>> d70aa80d
+		sizeHints->flags       = PBaseSize | PMinSize | PMaxSize;
+		sizeHints->base_width  = (int)view->reqWidth;
+		sizeHints->base_height = (int)view->reqHeight;
+		sizeHints->min_width   = (int)view->reqWidth;
+		sizeHints->min_height  = (int)view->reqHeight;
+		sizeHints->max_width   = (int)view->reqWidth;
+		sizeHints->max_height  = (int)view->reqHeight;
 	} else {
-		if (view->defaultWidth || view->defaultHeight) {
-			sizeHints.flags       = PBaseSize;
-			sizeHints.base_width  = view->defaultWidth;
-			sizeHints.base_height = view->defaultHeight;
+		if (view->reqWidth >= 0 &&  view->reqHeight >= 0) {
+			sizeHints->flags       = PBaseSize;
+			sizeHints->base_width  = view->reqWidth;
+			sizeHints->base_height = view->reqHeight;
 		}
 		if (view->minWidth || view->minHeight) {
-			sizeHints->flags      = PMinSize;
+			sizeHints->flags      |= PMinSize;
 			sizeHints->min_width  = view->minWidth;
 			sizeHints->min_height = view->minHeight;
 		}
@@ -384,11 +321,6 @@
 			if (sizeHints->max_width  < 0) { sizeHints->max_width  = INT_MAX; }
 			if (sizeHints->max_height < 0) { sizeHints->max_height = INT_MAX; }
 		}
-		if (view->maxWidth || view->maxHeight) {
-			sizeHints.flags      = PMaxSize;
-			sizeHints.max_width  = view->maxWidth;
-			sizeHints.max_height = view->maxHeight;
-		}
 		if (view->minAspectX) {
 			sizeHints->flags        |= PAspect;
 			sizeHints->min_aspect.x  = view->minAspectX;
@@ -398,18 +330,18 @@
 		}
 	}
 
-	XSetNormalHints(display, view->impl->win, &sizeHints);
-	return PUGL_SUCCESS;
-}
-
-#ifdef HAVE_XCURSOR
+	XSetNormalHints(display, view->impl->win, sizeHints);
+        XFree(sizeHints);
+	return PUGL_SUCCESS;
+}
+
 static PuglStatus
 puglDefineCursorShape(PuglView* view, unsigned shape)
 {
 	PuglInternals* const impl    = view->impl;
 	PuglWorld* const     world   = view->world;
 	Display* const       display = world->impl->display;
-	const Cursor         cur     = XcursorShapeLoadCursor(display, shape);
+	const Cursor         cur     = XCreateFontCursor(display, shape);
 
 	if (cur) {
 		XDefineCursor(display, impl->win, cur);
@@ -419,7 +351,6 @@
 
 	return PUGL_FAILURE;
 }
-#endif
 
 PuglStatus
 puglRealize(PuglView* view)
@@ -434,18 +365,8 @@
 
 	if (!view->backend || !view->backend->configure) {
 		return PUGL_BAD_BACKEND;
-	} else if (view->frame.width == 0.0 && view->frame.height == 0.0) {
-		if (view->defaultWidth == 0.0 && view->defaultHeight == 0.0) {
-			return PUGL_BAD_CONFIGURATION;
-		}
-
-		const int screenWidth  = DisplayWidth(display, impl->screen);
-		const int screenHeight = DisplayHeight(display, impl->screen);
-
-		view->frame.width  = view->defaultWidth;
-		view->frame.height = view->defaultHeight;
-		view->frame.x      = screenWidth / 2.0 - view->frame.width / 2.0;
-		view->frame.y      = screenHeight / 2.0 - view->frame.height / 2.0;
+	} else if (view->reqWidth <= 0 && view->reqHeight <= 0) {
+		return PUGL_BAD_CONFIGURATION;
 	}
 
 	PuglStatus st = view->backend->configure(view);
@@ -467,13 +388,8 @@
 
 	const Window win = impl->win = XCreateWindow(
 		display, xParent,
-<<<<<<< HEAD
 		view->reqX, view->reqY, 
 		view->reqWidth, view->reqHeight,
-=======
-		(int)view->frame.x, (int)view->frame.y,
-		(unsigned)view->frame.width, (unsigned)view->frame.height,
->>>>>>> d70aa80d
 		0, impl->vi->depth, InputOutput,
 		impl->vi->visual, CWColormap | CWEventMask,// | CWOverrideRedirect,
 		&attr);
@@ -520,13 +436,7 @@
 		return st;
 	}
 
-<<<<<<< HEAD
-	XSizeHints* sizeHints = getSizeHints(view);
-	XSetNormalHints(display, win, sizeHints);
-	XFree(sizeHints);
-=======
 	updateSizeHints(view);
->>>>>>> d70aa80d
 
 	XClassHint classHint = { world->className, world->className };
 	XSetClassHint(display, win, &classHint);
@@ -554,24 +464,24 @@
 		                     PUGL_LOG_LEVEL_WARNING,
 		                     "XCreateID failed\n");
 	}
-<<<<<<< HEAD
-	
-=======
-
-#ifdef HAVE_XCURSOR
+
 	puglDefineCursorShape(view, impl->cursorShape);
-#endif
 
 	puglDispatchSimpleEvent(view, PUGL_CREATE);
 
->>>>>>> d70aa80d
 	return PUGL_SUCCESS;
 }
 
 PuglStatus
 puglShowWindow(PuglView* view)
 {
-<<<<<<< HEAD
+	PuglStatus st = PUGL_SUCCESS;
+	if (!view->impl->win) {
+		if ((st = puglRealize(view))) {
+			return st;
+		}
+	}
+
 	Display* display = view->impl->display;
 	XMapRaised(display, view->impl->win);
         
@@ -610,20 +520,6 @@
 	    view->impl->posRequested = false;
 	}
 	return PUGL_SUCCESS;
-=======
-	PuglStatus st = PUGL_SUCCESS;
-
-	if (!view->impl->win) {
-		if ((st = puglRealize(view))) {
-			return st;
-		}
-	}
-
-	XMapRaised(view->impl->display, view->impl->win);
-	puglPostRedisplay(view);
-
-	return st;
->>>>>>> d70aa80d
 }
 
 PuglStatus
@@ -665,14 +561,10 @@
 		XCloseIM(world->impl->xim);
 	}
 	XCloseDisplay(world->impl->display);
-<<<<<<< HEAD
 	if (world->impl->awake_fds[0] >= 0) {
 		close(world->impl->awake_fds[0]);
 		close(world->impl->awake_fds[1]);
 	}
-=======
-	free(world->impl->timers);
->>>>>>> d70aa80d
 	free(world->impl);
 }
 
@@ -814,18 +706,11 @@
 static uint32_t
 translateModifiers(PuglWorldInternals* impl, const unsigned xstate)
 {
-<<<<<<< HEAD
-	return (((xstate & impl->shiftKeyStates)   ? PUGL_MOD_SHIFT  : 0) |
-	        ((xstate & impl->controlKeyStates) ? PUGL_MOD_CTRL   : 0) |
-	        ((xstate & impl->altKeyStates)     ? PUGL_MOD_ALT    : 0) |
-	        ((xstate & impl->superKeyStates)   ? PUGL_MOD_SUPER  : 0) |
-	        ((xstate & impl->altgrKeyStates)   ? PUGL_MOD_ALTGR  : 0));
-=======
-	return (((xstate & ShiftMask)   ? PUGL_MOD_SHIFT  : 0u) |
-	        ((xstate & ControlMask) ? PUGL_MOD_CTRL   : 0u) |
-	        ((xstate & Mod1Mask)    ? PUGL_MOD_ALT    : 0u) |
-	        ((xstate & Mod4Mask)    ? PUGL_MOD_SUPER  : 0u));
->>>>>>> d70aa80d
+	return (((xstate & impl->shiftKeyStates)   ? PUGL_MOD_SHIFT  : 0u) |
+	        ((xstate & impl->controlKeyStates) ? PUGL_MOD_CTRL   : 0u) |
+	        ((xstate & impl->altKeyStates)     ? PUGL_MOD_ALT    : 0u) |
+	        ((xstate & impl->superKeyStates)   ? PUGL_MOD_SUPER  : 0u) |
+	        ((xstate & impl->altgrKeyStates)   ? PUGL_MOD_ALTGR  : 0u));
 }
 
 static PuglEvent
@@ -852,33 +737,30 @@
 	case VisibilityNotify:
 		view->visible = xevent.xvisibility.state != VisibilityFullyObscured;
 		break;
-<<<<<<< HEAD
-	case MapNotify: {
-		break;
-		/*
-		XWindowAttributes attrs = {0};
-		XGetWindowAttributes(view->impl->display, view->impl->win, &attrs);
-		event.type             = PUGL_CONFIGURE;
-		event.configure.x      = attrs.x;
-		event.configure.y      = attrs.y;
-		event.configure.width  = attrs.width;
-		event.configure.height = attrs.height;
-		printf("Map %d %d\n", attrs.x, attrs.y);
-		break;*/
-	}
-=======
 	case MapNotify:
 		event.type = PUGL_MAP;
 		break;
->>>>>>> d70aa80d
 	case UnmapNotify:
 		event.type = PUGL_UNMAP;
 		view->visible = false;
 		break;
 	case ConfigureNotify:
+		if (xevent.xconfigure.send_event /* synthetic? */) {
+		    // The general rule is that coordinates in real ConfigureNotify 
+		    // events are in the parent's space; in synthetic events, they 
+		    // are in the root space. (X Window System Programmer's Guide, 3.4.1.5)
+		} else if (!view->parent /* topLevel? */) {
+                    Display* display = view->impl->display;
+                    Window ignore;
+                    XTranslateCoordinates(display, 
+                                          view->impl->win,
+                                          RootWindow(display, view->impl->screen),
+                                          0, 0,
+                                          &xevent.xconfigure.x, &xevent.xconfigure.y, &ignore);
+		}
 		event.type             = PUGL_CONFIGURE;
-		event.configure.x      = xevent.xconfigure.x;
-		event.configure.y      = xevent.xconfigure.y;
+                event.configure.x      = xevent.xconfigure.x;
+                event.configure.y      = xevent.xconfigure.y;
 		event.configure.width  = xevent.xconfigure.width;
 		event.configure.height = xevent.xconfigure.height;
 		break;
@@ -888,6 +770,7 @@
 		event.expose.y      = xevent.xexpose.y;
 		event.expose.width  = xevent.xexpose.width;
 		event.expose.height = xevent.xexpose.height;
+		event.expose.count  = xevent.xexpose.count;
 		break;
 	case MotionNotify:
 		event.type           = PUGL_MOTION;
@@ -896,16 +779,11 @@
 		event.motion.y       = xevent.xmotion.y;
 		event.motion.xRoot   = xevent.xmotion.x_root;
 		event.motion.yRoot   = xevent.xmotion.y_root;
-<<<<<<< HEAD
 		event.motion.state   = translateModifiers(view->world->impl,
 		                                          xevent.xmotion.state);
-		event.motion.isHint  = (xevent.xmotion.is_hint == NotifyHint);
-=======
-		event.motion.state   = translateModifiers(xevent.xmotion.state);
 		if (xevent.xmotion.is_hint == NotifyHint) {
 			event.motion.flags |= PUGL_IS_HINT;
 		}
->>>>>>> d70aa80d
 		break;
 	case ButtonPress:
 		if (xevent.xbutton.button >= 4 && xevent.xbutton.button <= 7) {
@@ -991,18 +869,14 @@
 
 	case FocusIn:
 	case FocusOut:
-<<<<<<< HEAD
 		if (xevent.xfocus.detail != NotifyPointer) {
 			event.type = (xevent.type == FocusIn) ? PUGL_FOCUS_IN : PUGL_FOCUS_OUT;
-			event.focus.grab = (xevent.xfocus.mode != NotifyNormal);
-=======
-		event.type = (xevent.type == FocusIn) ? PUGL_FOCUS_IN : PUGL_FOCUS_OUT;
-		event.focus.mode = PUGL_CROSSING_NORMAL;
-		if (xevent.xfocus.mode == NotifyGrab) {
-			event.focus.mode = PUGL_CROSSING_GRAB;
-		} else if (xevent.xfocus.mode == NotifyUngrab) {
-			event.focus.mode = PUGL_CROSSING_UNGRAB;
->>>>>>> d70aa80d
+			event.focus.mode = PUGL_CROSSING_NORMAL;
+			if (xevent.xfocus.mode == NotifyGrab) {
+				event.focus.mode = PUGL_CROSSING_GRAB;
+			} else if (xevent.xfocus.mode == NotifyUngrab) {
+				event.focus.mode = PUGL_CROSSING_UNGRAB;
+			}
 		}
 		break;
 
@@ -1075,82 +949,6 @@
 }
 
 
-
-
-PuglStatus
-puglStartTimer(PuglView* view, uintptr_t id, double timeout)
-{
-#ifdef HAVE_XSYNC
-	if (view->world->impl->syncSupported) {
-		XSyncValue value;
-		XSyncIntToValue(&value, (int)floor(timeout * 1000.0));
-
-		PuglWorldInternals*  w       = view->world->impl;
-		Display* const       display = w->display;
-		const XSyncCounter   counter = w->serverTimeCounter;
-		const XSyncTestType  type    = XSyncPositiveTransition;
-		const XSyncTrigger   trigger = {counter, XSyncRelative, value, type};
-		XSyncAlarmAttributes attr    = {trigger, value, True, XSyncAlarmActive};
-		const XSyncAlarm     alarm   = XSyncCreateAlarm(display, 0x17, &attr);
-		const PuglTimer      timer   = {alarm, view, id};
-
-		if (alarm != None) {
-			for (size_t i = 0; i < w->numTimers; ++i) {
-				if (w->timers[i].view == view && w->timers[i].id == id) {
-					// Replace existing timer
-					XSyncDestroyAlarm(w->display, w->timers[i].alarm);
-					w->timers[i] = timer;
-					return PUGL_SUCCESS;
-				}
-			}
-
-			// Add new timer
-			const size_t size           = ++w->numTimers * sizeof(timer);
-			w->timers                   = (PuglTimer*)realloc(w->timers, size);
-			w->timers[w->numTimers - 1] = timer;
-			return PUGL_SUCCESS;
-		}
-	}
-#else
-	(void)view;
-	(void)id;
-	(void)timeout;
-#endif
-
-	return PUGL_FAILURE;
-}
-
-PuglStatus
-puglStopTimer(PuglView* view, uintptr_t id)
-{
-#ifdef HAVE_XSYNC
-	PuglWorldInternals* w = view->world->impl;
-
-	for (size_t i = 0; i < w->numTimers; ++i) {
-		if (w->timers[i].view == view && w->timers[i].id == id) {
-			XSyncDestroyAlarm(w->display, w->timers[i].alarm);
-
-			if (i == w->numTimers - 1) {
-				memset(&w->timers[i], 0, sizeof(PuglTimer));
-			} else {
-				memmove(w->timers + i,
-				        w->timers + i + 1,
-				        sizeof(PuglTimer) * (w->numTimers - i - 1));
-
-				memset(&w->timers[i], 0, sizeof(PuglTimer));
-			}
-
-			--w->numTimers;
-			return PUGL_SUCCESS;
-		}
-	}
-#else
-	(void)view;
-	(void)id;
-#endif
-
-	return PUGL_FAILURE;
-}
 
 static XEvent
 puglEventToX(PuglView* view, const PuglEvent* event)
@@ -1234,19 +1032,19 @@
 		dst->expose.y      = MIN(dst->expose.y, src->expose.y);
 		dst->expose.width  = max_x - dst->expose.x;
 		dst->expose.height = max_y - dst->expose.y;
+		dst->expose.count  = MIN(dst->expose.count, src->expose.count);
 	}
 }
 
 static void
-<<<<<<< HEAD
 addPendingExpose(PuglView* view, const PuglEvent* expose)
 {
         if (view->hints[PUGL_DONT_MERGE_RECTS]) {
             if (view->impl->pendingExpose.type) {
-                puglEnterContext(view, true);
                 view->impl->pendingExpose.expose.count += 1 + expose->expose.count;
-                puglDispatchEvent(view, &view->impl->pendingExpose);
-                puglLeaveContext(view, true);
+                view->backend->enter(view, &view->impl->pendingExpose.expose);
+                view->eventFunc     (view, &view->impl->pendingExpose);
+                view->backend->leave(view, &view->impl->pendingExpose.expose);
             }
             view->impl->pendingExpose = *expose;
         } else {
@@ -1254,73 +1052,13 @@
         }
 }
 
-static void
-flushPendingConfigure(PuglView* view)
-=======
-handleSelectionNotify(const PuglWorld* world, PuglView* view)
->>>>>>> d70aa80d
-{
-	uint8_t*      str  = NULL;
-	Atom          type = 0;
-	int           fmt  = 0;
-	unsigned long len  = 0;
-	unsigned long left = 0;
-
-	XGetWindowProperty(world->impl->display,
-	                   view->impl->win,
-	                   XA_PRIMARY,
-	                   0,
-	                   0x1FFFFFFF,
-	                   False,
-	                   AnyPropertyType,
-	                   &type,
-	                   &fmt,
-	                   &len,
-	                   &left,
-	                   &str);
-
-	if (str && fmt == 8 && type == world->impl->atoms.UTF8_STRING &&
-	    left == 0) {
-		puglSetBlob(&view->clipboard, str, len);
-	}
-
-	XFree(str);
-}
-
-static void
-handleSelectionRequest(const PuglWorld*              world,
-                       PuglView*                     view,
-                       const XSelectionRequestEvent* request)
-{
-	XSelectionEvent note = {SelectionNotify,
-	                        request->serial,
-	                        False,
-	                        world->impl->display,
-	                        request->requestor,
-	                        request->selection,
-	                        request->target,
-	                        None,
-	                        request->time};
-
-	const char* type = NULL;
-	size_t      len  = 0;
-	const void* data = puglGetInternalClipboard(view, &type, &len);
-	if (data && request->selection == world->impl->atoms.CLIPBOARD &&
-	    request->target == world->impl->atoms.UTF8_STRING) {
-		note.property = request->property;
-		XChangeProperty(world->impl->display,
-		                note.requestor,
-		                note.property,
-		                note.target,
-		                8,
-		                PropModeReplace,
-		                (const uint8_t*)data,
-		                (int)len);
-	} else {
-		note.property = None;
-	}
-
-	XSendEvent(world->impl->display, note.requestor, True, 0, (XEvent*)&note);
+void
+puglAwake(PuglWorld* world)
+{
+	if (world->impl->awake_fds[0] >= 0) {
+		char c = 0;
+		int ignore = write(world->impl->awake_fds[1], &c, 1);
+	}
 }
 
 /// Flush pending configure and expose events for all views
@@ -1334,67 +1072,26 @@
 			puglDispatchSimpleEvent(view, PUGL_UPDATE);
 		}
 
-		const PuglEvent configure = view->impl->pendingConfigure;
-		const PuglEvent expose    = view->impl->pendingExpose;
+		PuglEvent configure = view->impl->pendingConfigure;
+		PuglEvent expose    = view->impl->pendingExpose;
 
 		view->impl->pendingConfigure.type = PUGL_NOTHING;
 		view->impl->pendingExpose.type    = PUGL_NOTHING;
 
 		if (configure.type || expose.type) {
 			view->backend->enter(view, expose.type ? &expose.expose : NULL);
-			puglDispatchEventInContext(view, &configure);
-			puglDispatchEventInContext(view, &expose);
+			if (configure.type)
+				puglDispatchEventInContext(view, &configure);
+			if (expose.type)
+				puglDispatchEventInContext(view, &expose);
 			view->backend->leave(view, expose.type ? &expose.expose : NULL);
 		}
 	}
-}
-
-<<<<<<< HEAD
-void
-puglAwake(PuglWorld* world)
-{
-	if (world->impl->awake_fds[0] >= 0) {
-		char c = 0;
-		int ignore = write(world->impl->awake_fds[1], &c, 1);
-	}
-}
-
-PUGL_API PuglStatus
-puglDispatchEvents(PuglWorld* world)
-=======
-static bool
-handleTimerEvent(PuglWorld* world, XEvent xevent)
-{
-#ifdef HAVE_XSYNC
-	if (xevent.type == world->impl->syncEventBase + XSyncAlarmNotify) {
-		XSyncAlarmNotifyEvent* notify = ((XSyncAlarmNotifyEvent*)&xevent);
-
-		for (size_t i = 0; i < world->impl->numTimers; ++i) {
-			if (world->impl->timers[i].alarm == notify->alarm) {
-				PuglEvent event = {{PUGL_TIMER, 0}};
-				event.timer.id  = world->impl->timers[i].id;
-				puglDispatchEvent(world->impl->timers[i].view,
-				                  (const PuglEvent*)&event);
-			}
-		}
-
-		return true;
-	}
-#else
-	(void)world;
-	(void)xevent;
-#endif
-
-	return false;
 }
 
 static PuglStatus
 puglDispatchX11Events(PuglWorld* world)
->>>>>>> d70aa80d
-{
-        bool wasDispatchingEvents = world->impl->dispatchingEvents;
-	world->impl->dispatchingEvents = true;
-
+{
 	PuglWorldInternals* impl = world->impl;
 	if (    impl->needsProcessing
 	    || (impl->nextProcessTime >= 0 && impl->nextProcessTime <= puglGetTime(world)))
@@ -1409,9 +1106,8 @@
 	Display* display = world->impl->display;
 	XFlush(display);
 
-<<<<<<< HEAD
-	// Process all queued events (locally, without flushing or reading)
-	while (XEventsQueued(display, QueuedAlready) > 0) {
+	// Process all queued events (without further flushing)
+	while (XEventsQueued(display, QueuedAfterReading) > 0) {
 		XEvent xevent;
 		XNextEvent(display, &xevent);
 
@@ -1437,17 +1133,6 @@
 		                                 &impl->incrTarget);
 		    continue;
 		}
-=======
-	// Process all queued events (without further flushing)
-	while (XEventsQueued(display, QueuedAfterReading) > 0) {
-		XEvent xevent;
-		XNextEvent(display, &xevent);
-
-		if (handleTimerEvent(world, xevent)) {
-			continue;
-		}
-
->>>>>>> d70aa80d
 		PuglView* view = puglFindView(world, xevent.xany.window);
 		if (!view) {
 			continue;
@@ -1469,7 +1154,6 @@
 			XUnsetICFocus(impl->xic);
 		} else if (xevent.type == SelectionClear) {
 			puglSetBlob(&view->clipboard, NULL, 0);
-<<<<<<< HEAD
 			continue;
 		} else if (xevent.type == SelectionNotify && impl->clipboardRequested) {
                         handleSelectionNotifyForRequestor(view,
@@ -1482,15 +1166,6 @@
 		        
 		        handlePropertyNotifyForRequestor(view);
 			continue;
-=======
-		} else if (xevent.type == SelectionNotify &&
-		           xevent.xselection.selection == atoms->CLIPBOARD &&
-		           xevent.xselection.target == atoms->UTF8_STRING &&
-		           xevent.xselection.property == XA_PRIMARY) {
-			handleSelectionNotify(world, view);
-		} else if (xevent.type == SelectionRequest) {
-			handleSelectionRequest(world, view, &xevent.xselectionrequest);
->>>>>>> d70aa80d
 		}
 
 		// Translate X11 event to Pugl event
@@ -1509,10 +1184,10 @@
 			XWindowAttributes attrs;
 			XGetWindowAttributes(view->impl->display, view->impl->win, &attrs);
 
-			const PuglEventConfigure configure = {
+			PuglEventConfigure configure = {
 			    PUGL_CONFIGURE, 0, attrs.x, attrs.y, attrs.width, attrs.height};
 
-			puglDispatchEvent(view, (const PuglEvent*)&configure);
+			puglDispatchEvent(view, (PuglEvent*)&configure);
 			puglDispatchEvent(view, &event);
 		} else {
 			// Dispatch event to application immediately
@@ -1520,34 +1195,6 @@
 		}
 	}
 
-<<<<<<< HEAD
-	if (!wasDispatchingEvents) {
-		// Flush pending configure and expose events for all views
-		for (size_t i = 0; i < world->numViews; ++i) {
-			PuglView* const  view      = world->views[i];
-			PuglEvent* const configure = &view->impl->pendingConfigure;
-			PuglEvent* const expose    = &view->impl->pendingExpose;
-	
-			if (configure->type || expose->type) {
-				const bool mustExpose = expose->type;
-				puglEnterContext(view, mustExpose);
-	
-				flushPendingConfigure(view);
-	
-				if (mustExpose) {
-					view->eventFunc(view, &view->impl->pendingExpose);
-				}
-	
-				puglLeaveContext(view, mustExpose);
-				configure->type = 0;
-				expose->type    = 0;
-			}
-		}
-		world->impl->dispatchingEvents = wasDispatchingEvents;
-	}
-
-=======
->>>>>>> d70aa80d
 	return PUGL_SUCCESS;
 }
 
@@ -1565,6 +1212,7 @@
 	const double startTime = puglGetTime(world);
 	PuglStatus   st        = PUGL_SUCCESS;
 
+        bool wasDispatchingEvents = world->impl->dispatchingEvents;
 	world->impl->dispatchingEvents = true;
 
 	if (timeout < 0.0) {
@@ -1582,9 +1230,10 @@
 		}
 	}
 
-	flushExposures(world);
-
-	world->impl->dispatchingEvents = false;
+	if (!wasDispatchingEvents) {
+		flushExposures(world);
+		world->impl->dispatchingEvents = false;
+	}
 
 	return st;
 }
@@ -1610,36 +1259,15 @@
 puglPostRedisplayRect(PuglView* view, PuglRect rect)
 {
 	const PuglEventExpose event = {
-		PUGL_EXPOSE, 0, rect.x, rect.y, rect.width, rect.height
+		PUGL_EXPOSE, 0, rect.x, rect.y, rect.width, rect.height, 0
 	};
 
 	if (view->world->impl->dispatchingEvents) {
 		// Currently dispatching events, add/expand expose for the loop end
-<<<<<<< HEAD
-		const PuglEventExpose event = {
-			PUGL_EXPOSE, 0, rect.x, rect.y, rect.width, rect.height, 0
-		};
-
 		addPendingExpose(view, (const PuglEvent*)&event);
 	} else if (view->visible) {
 		// Not dispatching events, send an X expose so we wake up next time
-		const int x = (int)floor(rect.x);
-		const int y = (int)floor(rect.y);
-		const int w = (int)ceil(rect.x + rect.width) - x;
-		const int h = (int)ceil(rect.y + rect.height) - y;
-
-		XExposeEvent ev = {Expose, 0, True,
-		                   view->impl->display, view->impl->win,
-		                   x, y,
-		                   w, h,
-		                   0};
-		XSendEvent(view->impl->display, view->impl->win, False, 0, (XEvent*)&ev);
-=======
-		mergeExposeEvents(&view->impl->pendingExpose, (const PuglEvent*)&event);
-	} else if (view->visible) {
-		// Not dispatching events, send an X expose so we wake up next time
 		return puglSendEvent(view, (const PuglEvent*)&event);
->>>>>>> d70aa80d
 	}
 
 	return PUGL_SUCCESS;
@@ -1680,15 +1308,12 @@
         view->impl->posRequested = true;
         
 	if (view->impl->win) {
-	    XSizeHints* sizeHints = getSizeHints(view);
-	    XSetNormalHints(view->world->impl->display, view->impl->win, sizeHints);
-	    XFree(sizeHints);
+	    updateSizeHints(view);
 	    XMoveResizeWindow(view->world->impl->display, view->impl->win,
 	                      (int)frame.x, (int)frame.y,
 	                      (int)frame.width, (int)frame.height);
 	}
 
-<<<<<<< HEAD
 	return PUGL_SUCCESS;
 }
 
@@ -1699,28 +1324,11 @@
 	view->reqHeight = height;
 	
 	if (view->impl->win) {
-	    XSizeHints* sizeHints = getSizeHints(view);
-	    XSetNormalHints(view->world->impl->display, view->impl->win, sizeHints);
-	    XFree(sizeHints);
+	    updateSizeHints(view);
 	    XResizeWindow(view->world->impl->display, view->impl->win, width, height);
-=======
-	if (view->impl->win &&
-	    !XMoveResizeWindow(view->world->impl->display, view->impl->win,
-	                       (int)frame.x, (int)frame.y,
-	                       (unsigned)frame.width, (unsigned)frame.height)) {
-		return PUGL_UNKNOWN_ERROR;
->>>>>>> d70aa80d
-	}
-
-	return PUGL_SUCCESS;
-}
-
-PuglStatus
-puglSetDefaultSize(PuglView* const view, const int width, const int height)
-{
-	view->defaultWidth  = width;
-	view->defaultHeight = height;
-	return updateSizeHints(view);
+	}
+
+	return PUGL_SUCCESS;
 }
 
 PuglStatus
@@ -1728,42 +1336,17 @@
 {
 	view->minWidth  = width;
 	view->minHeight = height;
+
 	return updateSizeHints(view);
 }
 
-<<<<<<< HEAD
-	if (view->impl->win) {
-		XSizeHints* sizeHints = getSizeHints(view);
-		XSetNormalHints(display, view->impl->win, sizeHints);
-		XFree(sizeHints);
-	}
-
-	return PUGL_SUCCESS;
-}
-
 PuglStatus
 puglSetMaxSize(PuglView* const view, const int width, const int height)
 {
-	Display* display = view->world->impl->display;
-
 	view->maxWidth  = width;
 	view->maxHeight = height;
 
-	if (view->impl->win) {
-		XSizeHints* sizeHints = getSizeHints(view);
-		XSetNormalHints(display, view->impl->win, sizeHints);
-		XFree(sizeHints);
-	}
-
-	return PUGL_SUCCESS;
-=======
-PuglStatus
-puglSetMaxSize(PuglView* const view, const int width, const int height)
-{
-	view->minWidth  = width;
-	view->minHeight = height;
 	return updateSizeHints(view);
->>>>>>> d70aa80d
 }
 
 PuglStatus
@@ -1778,17 +1361,7 @@
 	view->maxAspectX = maxX;
 	view->maxAspectY = maxY;
 
-<<<<<<< HEAD
-	if (view->impl->win) {
-		XSizeHints* sizeHints = getSizeHints(view);
-		XSetNormalHints(display, view->impl->win, sizeHints);
-		XFree(sizeHints);
-	}
-
-	return PUGL_SUCCESS;
-=======
 	return updateSizeHints(view);
->>>>>>> d70aa80d
 }
 
 PuglStatus
@@ -1812,29 +1385,8 @@
 	PuglInternals* const      impl  = view->impl;
 	const PuglX11Atoms* const atoms = &view->world->impl->atoms;
 
-<<<<<<< HEAD
 	// Clear internal selection
 	puglSetBlob(&view->clipboard, NULL, 0);
-=======
-	const Window owner = XGetSelectionOwner(impl->display, atoms->CLIPBOARD);
-	if (owner != None && owner != impl->win) {
-		// Clear internal selection
-		puglSetBlob(&view->clipboard, NULL, 0);
-
-		// Request selection from the owner
-		XConvertSelection(impl->display,
-		                  atoms->CLIPBOARD,
-		                  atoms->UTF8_STRING,
-		                  XA_PRIMARY,
-		                  impl->win,
-		                  CurrentTime);
-
-		// Run event loop until data is received
-		while (!view->clipboard.data) {
-			puglUpdate(view->world, -1.0);
-		}
-	}
->>>>>>> d70aa80d
 
        	impl->clipboardRequested = 1;
        	XConvertSelection(impl->display,
@@ -1872,15 +1424,12 @@
 	return PUGL_SUCCESS;
 }
 
-<<<<<<< HEAD
 bool
 puglHasClipboard(PuglWorld*  world)
 {
     return world->clipboard.data != NULL;
 }
 
-=======
-#ifdef HAVE_XCURSOR
 static const unsigned cursor_nums[] = {
     XC_arrow,             // ARROW
     XC_xterm,             // CARET
@@ -1890,12 +1439,10 @@
     XC_sb_h_double_arrow, // LEFT_RIGHT
     XC_sb_v_double_arrow, // UP_DOWN
 };
-#endif
 
 PuglStatus
 puglSetCursor(PuglView* view, PuglCursor cursor)
 {
-#ifdef HAVE_XCURSOR
 	PuglInternals* const impl  = view->impl;
 	const unsigned       index = (unsigned)cursor;
 	const unsigned       count = sizeof(cursor_nums) / sizeof(cursor_nums[0]);
@@ -1911,13 +1458,7 @@
 	impl->cursorShape = cursor_nums[index];
 
 	return puglDefineCursorShape(view, impl->cursorShape);
-#else
-	(void)view;
-	(void)cursor;
-	return PUGL_FAILURE;
-#endif
-}
->>>>>>> d70aa80d
+}
 
 const PuglBackend*
 puglStubBackend(void)
