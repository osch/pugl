--- conflicted
+++ resolved
@@ -669,31 +669,7 @@
 }
 
 static void
-<<<<<<< HEAD
 sendAllRedisplayEvents(PuglWorld* world) 
-=======
-flushPendingConfigure(PuglView* view)
-{
-	PuglEvent* const configure = &view->impl->pendingConfigure;
-
-	if (configure->type) {
-		view->frame.x      = configure->configure.x;
-		view->frame.y      = configure->configure.y;
-		view->frame.width  = configure->configure.width;
-		view->frame.height = configure->configure.height;
-
-		view->backend->resize(view,
-		                      (int)view->frame.width,
-		                      (int)view->frame.height);
-
-		view->eventFunc(view, configure);
-		configure->type = 0;
-	}
-}
-
-PUGL_API PuglStatus
-puglDispatchEvents(PuglWorld* world)
->>>>>>> d9239872
 {
 	// Send expose events for any views with pending redisplays
 	for (size_t i = 0; i < world->numViews; ++i) {
@@ -701,6 +677,37 @@
 			sendRedisplayEvent(world->views[i]);
 			world->views[i]->redisplay = false;
 		}
+	}
+}
+
+static void
+flushPendingConfigure(PuglView* view)
+{
+	PuglEvent* const configure = &view->impl->pendingConfigure;
+
+	if (configure->type) {
+		Display* display = view->impl->display;
+ 		Window xParent = view->parent ? (Window)view->parent
+		                              : RootWindow(display, view->impl->screen);
+	        int x = 0, y = 0;
+	        Window child;
+		XTranslateCoordinates(display, view->impl->win,
+		                               xParent,
+	                                       0, 0,
+	                                       &x, &y, &child);
+		configure->configure.x = x;
+		configure->configure.y = y;
+		view->frame.x      = configure->configure.x;
+		view->frame.y      = configure->configure.y;
+		view->frame.width  = configure->configure.width;
+		view->frame.height = configure->configure.height;
+
+		view->backend->resize(view,
+		                      (int)view->frame.width,
+		                      (int)view->frame.height);
+
+		view->eventFunc(view, configure);
+		configure->type = 0;
 	}
 }
 
@@ -900,31 +907,7 @@
 			const bool mustExpose = expose->type && expose->expose.count == 0;
 			puglEnterContext(view, mustExpose);
 
-<<<<<<< HEAD
-			if (configure->type) {
-			        Window xParent = view->parent ? (Window)view->parent
-	                                                      : RootWindow(display, view->impl->screen);
-	                        int x = 0, y = 0;
-	                        Window child;
-	                        XTranslateCoordinates(display, view->impl->win,
-	                                                       xParent,
-	                                                       0, 0,
-	                                                       &x, &y, &child);
-				configure->configure.x = x;
-				configure->configure.y = y;
-				view->frame.x      = x;
-				view->frame.y      = y;
-				view->frame.width  = configure->configure.width;
-				view->frame.height = configure->configure.height;
-
-				view->backend->resize(view,
-				                      (int)view->frame.width,
-				                      (int)view->frame.height);
-				view->eventFunc(view, &view->impl->pendingConfigure);
-			}
-=======
 			flushPendingConfigure(view);
->>>>>>> d9239872
 
 			if (mustExpose) {
 				view->eventFunc(view, &view->impl->pendingExpose);
