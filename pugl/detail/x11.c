/*
  Copyright 2012-2019 David Robillard <http://drobilla.net>
  Copyright 2013 Robin Gareus <robin@gareus.org>
  Copyright 2011-2012 Ben Loftis, Harrison Consoles

  Permission to use, copy, modify, and/or distribute this software for any
  purpose with or without fee is hereby granted, provided that the above
  copyright notice and this permission notice appear in all copies.

  THIS SOFTWARE IS PROVIDED "AS IS" AND THE AUTHOR DISCLAIMS ALL WARRANTIES
  WITH REGARD TO THIS SOFTWARE INCLUDING ALL IMPLIED WARRANTIES OF
  MERCHANTABILITY AND FITNESS. IN NO EVENT SHALL THE AUTHOR BE LIABLE FOR
  ANY SPECIAL, DIRECT, INDIRECT, OR CONSEQUENTIAL DAMAGES OR ANY DAMAGES
  WHATSOEVER RESULTING FROM LOSS OF USE, DATA OR PROFITS, WHETHER IN AN
  ACTION OF CONTRACT, NEGLIGENCE OR OTHER TORTIOUS ACTION, ARISING OUT OF
  OR IN CONNECTION WITH THE USE OR PERFORMANCE OF THIS SOFTWARE.
*/

/**
   @file x11.c X11 implementation.
*/

#ifndef _POSIX_C_SOURCE
#define _POSIX_C_SOURCE 199309L
#endif

#include "pugl/detail/implementation.h"
#include "pugl/detail/types.h"
#include "pugl/detail/x11.h"
#include "pugl/pugl.h"
#include "pugl/pugl_stub.h"

#include <X11/X.h>
#include <X11/Xatom.h>
#include <X11/Xlib.h>
#include <X11/Xutil.h>
#include <X11/keysym.h>

#include <sys/select.h>
#include <sys/time.h>

#include <unistd.h>
#include <fcntl.h>
#include <math.h>
#include <stdbool.h>
#include <stdint.h>
#include <stdio.h>
#include <stdlib.h>
#include <string.h>
#include <time.h>

#define KEYSYM2UCS_INCLUDED
#include "x11_keysym2ucs.c"

#ifndef MIN
#    define MIN(a, b) (((a) < (b)) ? (a) : (b))
#endif

#ifndef MAX
#    define MAX(a, b) (((a) > (b)) ? (a) : (b))
#endif

#include "pugl/detail/x11_clip.h"

enum WmClientStateMessageAction {
	WM_STATE_REMOVE,
	WM_STATE_ADD,
	WM_STATE_TOGGLE
};

static const long eventMask =
	(ExposureMask | StructureNotifyMask |
	 VisibilityChangeMask | FocusChangeMask |
	 EnterWindowMask | LeaveWindowMask | PointerMotionMask |
	 ButtonPressMask | ButtonReleaseMask | KeyPressMask | KeyReleaseMask |
	 PropertyChangeMask);

PuglStatus
puglInitApplication(const PuglApplicationFlags flags)
{
	if (flags & PUGL_APPLICATION_THREADS) {
		XInitThreads();
	}

	return PUGL_SUCCESS;
}

PuglWorldInternals*
puglInitWorldInternals(void)
{
	Display* display = XOpenDisplay(NULL);
	if (!display) {
		return NULL;
	}
	// XSynchronize(display, True); // for debugging

	PuglWorldInternals* impl = (PuglWorldInternals*)calloc(
		1, sizeof(PuglWorldInternals));

	impl->display = display;

	// Intern the various atoms we will need
	impl->atoms.CLIPBOARD        = XInternAtom(display, "CLIPBOARD", 0);
	impl->atoms.TARGETS          = XInternAtom(display, "TARGETS", 0);
	impl->atoms.INCR             = XInternAtom(display, "INCR", 0);
	impl->atoms.UTF8_STRING      = XInternAtom(display, "UTF8_STRING", 0);
	impl->atoms.WM_PROTOCOLS     = XInternAtom(display, "WM_PROTOCOLS", 0);
	impl->atoms.WM_DELETE_WINDOW = XInternAtom(display, "WM_DELETE_WINDOW", 0);
	impl->atoms.NET_WM_NAME      = XInternAtom(display, "_NET_WM_NAME", 0);
	impl->atoms.NET_WM_STATE     = XInternAtom(display, "_NET_WM_STATE", 0);
	impl->atoms.NET_WM_STATE_DEMANDS_ATTENTION =
		XInternAtom(display, "_NET_WM_STATE_DEMANDS_ATTENTION", 0);

	// Open input method
	XSetLocaleModifiers("");
	if (!(impl->xim = XOpenIM(display, NULL, NULL, NULL))) {
		XSetLocaleModifiers("@im=");
		if (!(impl->xim = XOpenIM(display, NULL, NULL, NULL))) {
			fprintf(stderr, "warning: XOpenIM failed\n");
		}
	}

	XFlush(display);

	if (pipe(impl->awake_fds) == 0) {
		fcntl(impl->awake_fds[1], F_SETFL,
			fcntl(impl->awake_fds[1], F_GETFL) | O_NONBLOCK);
	} else {
		impl->awake_fds[0] = -1;
	}

	impl->nextProcessTime = -1;
	return impl;
}

static void
initWorldPseudoWin(PuglWorld* world)
{
	PuglWorldInternals* impl = world->impl;
	if (!impl->pseudoWin) {
	    impl->pseudoWin = XCreateSimpleWindow(impl->display, 
	                                          RootWindow(impl->display, DefaultScreen(impl->display)),
	                                          0, 0, 1, 1, 0, 0, 0);
	    XSelectInput(impl->display, impl->pseudoWin, PropertyChangeMask);
	}
}

void*
puglGetNativeWorld(PuglWorld* world)
{
	return world->impl->display;
}

PuglStatus
puglSetClassName(PuglWorld* const world, const char* const name)
{
	puglSetString(&world->className, name);
	return PUGL_SUCCESS;
}

PuglInternals*
puglInitViewInternals(void)
{
	return (PuglInternals*)calloc(1, sizeof(PuglInternals));
}

PuglStatus
puglPollEvents(PuglWorld* world, const double timeout0)
{
	if (XPending(world->impl->display) > 0) {
		return PUGL_SUCCESS;
	}
	PuglWorldInternals* impl = world->impl;

	const int fd   = ConnectionNumber(impl->display);
	const int afd  = impl->awake_fds[0];
	int nfds = (fd > afd ? fd : afd) + 1;
	int       ret  = 0;
	fd_set    fds;
	FD_ZERO(&fds); // NOLINT
	FD_SET(fd, &fds);
	if (afd >= 0) {
		FD_SET(afd, &fds);
	}
        double timeout;
        if (impl->nextProcessTime >= 0) {
            timeout = impl->nextProcessTime - puglGetTime(world);
            if (timeout < 0) {
                timeout = 0;
            }
            if (timeout0 >= 0 && timeout0 < timeout) {
                timeout = timeout0;
            }
        } else {
            timeout = timeout0;
        }
	if (timeout < 0.0) {
		ret = select(nfds, &fds, NULL, NULL, NULL);
	} else {
		const long     sec  = (long)timeout;
		const long     msec = (long)((timeout - (double)sec) * 1e6);
		struct timeval tv   = {sec, msec};
		ret = select(nfds, &fds, NULL, NULL, &tv);
	}
	bool hasEvents = FD_ISSET(fd, &fds);
	if (ret > 0 && afd >= 0 && FD_ISSET(afd, &fds)) {
	    hasEvents = true;
	    impl->needsProcessing = true;
	    char buf[32];
	    read(afd, buf, sizeof(buf));
	}
	if (impl->nextProcessTime >= 0 && impl->nextProcessTime <= puglGetTime(world)) {
	    hasEvents = true;
	    impl->needsProcessing = true;
	}
	return ret < 0 ? PUGL_UNKNOWN_ERROR
	               : hasEvents ? PUGL_SUCCESS : PUGL_FAILURE;
}

static PuglView*
puglFindView(PuglWorld* world, const Window window)
{
	for (size_t i = 0; i < world->numViews; ++i) {
		if (world->views[i]->impl->win == window) {
			return world->views[i];
		}
	}

	return NULL;
}

static XSizeHints
getSizeHints(const PuglView* view)
{
	XSizeHints sizeHints = {0};

	if (!view->hints[PUGL_RESIZABLE]) {
		sizeHints.flags      = PMinSize|PMaxSize;
		sizeHints.min_width  = (int)view->reqWidth;
		sizeHints.min_height = (int)view->reqHeight;
		sizeHints.max_width  = (int)view->reqWidth;
		sizeHints.max_height = (int)view->reqHeight;
	} else {
		if (view->minWidth || view->minHeight) {
			sizeHints.flags      = PMinSize;
			sizeHints.min_width  = view->minWidth;
			sizeHints.min_height = view->minHeight;
		}
		if (view->minAspectX) {
			sizeHints.flags        |= PAspect;
			sizeHints.min_aspect.x  = view->minAspectX;
			sizeHints.min_aspect.y  = view->minAspectY;
			sizeHints.max_aspect.x  = view->maxAspectX;
			sizeHints.max_aspect.y  = view->maxAspectY;
		}
	}

	return sizeHints;
}

PuglStatus
puglCreateWindow(PuglView* view, const char* title)
{
	PuglInternals* const impl    = view->impl;
	PuglWorld* const     world   = view->world;
	PuglX11Atoms* const  atoms   = &view->world->impl->atoms;
	Display* const       display = world->impl->display;

	impl->display = display;
	impl->screen  = DefaultScreen(display);

	if (!view->backend || !view->backend->configure) {
		return PUGL_BAD_BACKEND;
	}

	PuglStatus st = view->backend->configure(view);
	if (st || !impl->vi) {
		view->backend->destroy(view);
		return st ? st : PUGL_BACKEND_FAILED;
	}

	Window xParent = view->parent ? (Window)view->parent
	                              : RootWindow(display, impl->screen);

	Colormap cmap = XCreateColormap(
		display, xParent, impl->vi->visual, AllocNone);

	XSetWindowAttributes attr = {0};
	attr.colormap   = cmap;
	attr.event_mask = eventMask;
	attr.override_redirect = view->hints[PUGL_IS_POPUP];

	const Window win = impl->win = XCreateWindow(
		display, xParent,
		view->reqX, view->reqY, 
		view->reqWidth, view->reqHeight,
		0, impl->vi->depth, InputOutput,
		impl->vi->visual, CWColormap | CWEventMask,// | CWOverrideRedirect,
		&attr);

        bool isTransient = !view->parent && view->transientParent;
	bool isPopup = !view->parent && view->hints[PUGL_IS_POPUP];

	Atom net_wm_type = XInternAtom(display, "_NET_WM_WINDOW_TYPE", False);
	Atom net_wm_type_kind = isPopup
	                         ? XInternAtom(display, "_NET_WM_WINDOW_TYPE_MENU", False)
	                         : XInternAtom(display, "_NET_WM_WINDOW_TYPE_NORMAL", False);
	XChangeProperty(display, win, net_wm_type,
	                XA_ATOM, 32, PropModeReplace,
	                (unsigned char*)&net_wm_type_kind, 1);

        {
            XWMHints* xhints = XAllocWMHints();
            xhints->flags = InputHint;
            xhints->input = (isPopup && isTransient) ? False : True;
            XSetWMHints(display, win, xhints);
            XFree(xhints);
        }


	// motif hints: flags, function, decorations, input_mode, status
        long motifHints[5] = {0, 0, 0, 0, 0};
        if (isPopup) {
            motifHints[0] |= 2; // MWM_HINTS_DECORATIONS
            motifHints[2] = 0; // no decorations
        }
        XChangeProperty(display, win,
                        XInternAtom(display, "_MOTIF_WM_HINTS", False),
                        XInternAtom(display, "_MOTIF_WM_HINTS", False),
                        32, 0, (unsigned char *)motifHints, 5);

	if (isTransient) {
		Atom wm_state = XInternAtom(display, "_NET_WM_STATE_SKIP_TASKBAR", False);
		XChangeProperty(display, win, atoms->NET_WM_STATE,
		                XA_ATOM, 32, PropModeAppend,
		                (unsigned char*)&wm_state, 1);
	}
	                
	if ((st = view->backend->create(view))) {
		return st;
	}

	XSizeHints sizeHints = getSizeHints(view);
	XSetNormalHints(display, win, &sizeHints);

	XClassHint classHint = { world->className, world->className };
	XSetClassHint(display, win, &classHint);

	if (title) {
		puglSetWindowTitle(view, title);
	}

	if (!view->parent) {
		XSetWMProtocols(display, win, &atoms->WM_DELETE_WINDOW, 1);
	}

	if (view->transientParent) {
		XSetTransientForHint(display, win, (Window)(view->transientParent));
	}

	// Create input context
	const XIMStyle im_style = XIMPreeditNothing | XIMStatusNothing;
	if (!(impl->xic = XCreateIC(world->impl->xim,
	                            XNInputStyle,   im_style,
	                            XNClientWindow, win,
	                            XNFocusWindow,  win,
	                            NULL))) {
		fprintf(stderr, "warning: XCreateIC failed\n");
	}
	
	return PUGL_SUCCESS;
}

PuglStatus
puglShowWindow(PuglView* view)
{
	XMapRaised(view->impl->display, view->impl->win);

	if (!view->impl->displayed) {
	    view->impl->displayed = true;
	    if (view->impl->posRequested) {
                // Workaround for KDE Desktop
                XMoveResizeWindow(view->impl->display, view->impl->win,
                                  view->reqX,     view->reqY, 
                                  view->reqWidth, view->reqHeight);
            }
	}
	puglPostRedisplay(view);
	return PUGL_SUCCESS;
}

PuglStatus
puglHideWindow(PuglView* view)
{
	XUnmapWindow(view->impl->display, view->impl->win);
	return PUGL_SUCCESS;
}

void
puglFreeViewInternals(PuglView* view)
{
	if (view && view->impl) {
		if (view->impl->xic) {
			XDestroyIC(view->impl->xic);
		}
		if (view->backend) {
			view->backend->destroy(view);
		}
		if (view->impl->display) {
			XDestroyWindow(view->impl->display, view->impl->win);
		}
		if (view->impl->vi) {
			XFree(view->impl->vi);
		}
		free(view->impl);
	}
}

void
puglFreeWorldInternals(PuglWorld* world)
{
       	if (world->impl->pseudoWin) {
       		XDestroyWindow(world->impl->display, world->impl->pseudoWin);
       	}
	if (world->impl->xim) {
		XCloseIM(world->impl->xim);
	}
	XCloseDisplay(world->impl->display);
	if (world->impl->awake_fds[0] >= 0) {
		close(world->impl->awake_fds[0]);
		close(world->impl->awake_fds[1]);
	}
	free(world->impl);
}

static PuglKey
keySymToSpecial(KeySym sym)
{
	switch (sym) {
	case XK_BackSpace:   return PUGL_KEY_BACKSPACE;
	case XK_Tab:         return PUGL_KEY_TAB;
	case XK_Return:      return PUGL_KEY_RETURN;
	case XK_Escape:      return PUGL_KEY_ESCAPE;
	case XK_space:       return PUGL_KEY_SPACE;
	case XK_Delete:      return PUGL_KEY_DELETE;
	case XK_F1:          return PUGL_KEY_F1;
	case XK_F2:          return PUGL_KEY_F2;
	case XK_F3:          return PUGL_KEY_F3;
	case XK_F4:          return PUGL_KEY_F4;
	case XK_F5:          return PUGL_KEY_F5;
	case XK_F6:          return PUGL_KEY_F6;
	case XK_F7:          return PUGL_KEY_F7;
	case XK_F8:          return PUGL_KEY_F8;
	case XK_F9:          return PUGL_KEY_F9;
	case XK_F10:         return PUGL_KEY_F10;
	case XK_F11:         return PUGL_KEY_F11;
	case XK_F12:         return PUGL_KEY_F12;
	case XK_Left:        return PUGL_KEY_LEFT;
	case XK_Up:          return PUGL_KEY_UP;
	case XK_Right:       return PUGL_KEY_RIGHT;
	case XK_Down:        return PUGL_KEY_DOWN;
	case XK_Page_Up:     return PUGL_KEY_PAGE_UP;
	case XK_Page_Down:   return PUGL_KEY_PAGE_DOWN;
	case XK_Home:        return PUGL_KEY_HOME;
	case XK_End:         return PUGL_KEY_END;
	case XK_Insert:      return PUGL_KEY_INSERT;
	case XK_Shift_L:     return PUGL_KEY_SHIFT_L;
	case XK_Shift_R:     return PUGL_KEY_SHIFT_R;
	case XK_Control_L:   return PUGL_KEY_CTRL_L;
	case XK_Control_R:   return PUGL_KEY_CTRL_R;
	case XK_Alt_L:       return PUGL_KEY_ALT_L;
	case XK_ISO_Level3_Shift:
	case XK_Alt_R:       return PUGL_KEY_ALT_R;
	case XK_Super_L:     return PUGL_KEY_SUPER_L;
	case XK_Super_R:     return PUGL_KEY_SUPER_R;
	case XK_Menu:        return PUGL_KEY_MENU;
	case XK_Caps_Lock:   return PUGL_KEY_CAPS_LOCK;
	case XK_Scroll_Lock: return PUGL_KEY_SCROLL_LOCK;
	case XK_Num_Lock:    return PUGL_KEY_NUM_LOCK;
	case XK_Print:       return PUGL_KEY_PRINT_SCREEN;
	case XK_Pause:       return PUGL_KEY_PAUSE;

	case XK_KP_Enter:    return PUGL_KEY_KP_ENTER;
	case XK_KP_Home:     return PUGL_KEY_KP_HOME;
	case XK_KP_Left:     return PUGL_KEY_KP_LEFT;
	case XK_KP_Up:       return PUGL_KEY_KP_UP;
	case XK_KP_Right:    return PUGL_KEY_KP_RIGHT;
	case XK_KP_Down:     return PUGL_KEY_KP_DOWN;
	case XK_KP_Page_Up:  return PUGL_KEY_KP_PAGE_UP;
	case XK_KP_Page_Down:return PUGL_KEY_KP_PAGE_DOWN;
	case XK_KP_End:      return PUGL_KEY_KP_END;
	case XK_KP_Begin:    return PUGL_KEY_KP_BEGIN;
	case XK_KP_Insert:   return PUGL_KEY_KP_INSERT;
	case XK_KP_Delete:   return PUGL_KEY_KP_DELETE;
	case XK_KP_Multiply: return PUGL_KEY_KP_MULTIPLY;
	case XK_KP_Add:      return PUGL_KEY_KP_ADD;
	case XK_KP_Subtract: return PUGL_KEY_KP_SUBTRACT;
	case XK_KP_Divide:   return PUGL_KEY_KP_DIVIDE;

	default: break;
	}
	return (PuglKey)0;
}

static int
lookupString(XIC xic, XEvent* xevent, char* str, KeySym* sym)
{
	Status status = 0;

#ifdef X_HAVE_UTF8_STRING
	const int n = Xutf8LookupString(xic, &xevent->xkey, str, 8, sym, &status);
#else
	const int n = XmbLookupString(xic, &xevent->xkey, str, 8, sym, &status);
#endif

	return status == XBufferOverflow ? 0 : n;
}

static void
translateKey(PuglView* view, XEvent* xevent, PuglEvent* event)
{
	const unsigned state  = xevent->xkey.state;
	const bool     filter = XFilterEvent(xevent, None);

	event->key.keycode = xevent->xkey.keycode;

	if (!filter) {
                // Lookup unshifted key
	        xevent->xkey.state = 0;
                char          ustr[8] = {0};
                KeySym        sym     = 0;
                XLookupString(&xevent->xkey, ustr, 8, &sym, NULL);
                const PuglKey special = keySymToSpecial(sym);
                if (special) {
                    event->key.key = special;
                } else {
                    long u = keysym2ucs(sym);
                    if (u >= 0) {
                        event->key.key = u;
                    } else {
                        event->key.key = 0;
                    }
                }
		// Lookup shifted key for possible text event
		xevent->xkey.state = state;

		char      sstr[8] = {0};
		const int sfound  = lookupString(view->impl->xic, xevent, sstr, &sym);
		if (sfound > 0) {
			memcpy(event->key.input.data, sstr, sfound);
			event->key.inputLength = sfound;
		}
	}
}

static uint32_t
translateModifiers(const unsigned xstate)
{
	return (((xstate & ShiftMask)   ? PUGL_MOD_SHIFT  : 0) |
	        ((xstate & ControlMask) ? PUGL_MOD_CTRL   : 0) |
	        ((xstate & Mod1Mask)    ? PUGL_MOD_ALT    : 0) |
	        ((xstate & Mod4Mask)    ? PUGL_MOD_SUPER  : 0));
}

static PuglEvent
translateEvent(PuglView* view, XEvent xevent)
{
	const PuglX11Atoms* atoms = &view->world->impl->atoms;

	PuglEvent event = {0};
	event.any.flags = xevent.xany.send_event ? PUGL_IS_SEND_EVENT : 0;

	switch (xevent.type) {
	case ClientMessage:
		if (xevent.xclient.message_type == atoms->WM_PROTOCOLS) {
			const Atom protocol = (Atom)xevent.xclient.data.l[0];
			if (protocol == atoms->WM_DELETE_WINDOW) {
				event.type = PUGL_CLOSE;
			}
		}
		break;
	case VisibilityNotify:
		view->visible = xevent.xvisibility.state != VisibilityFullyObscured;
		break;
	case MapNotify: {
		break;
		/*
		XWindowAttributes attrs = {0};
		XGetWindowAttributes(view->impl->display, view->impl->win, &attrs);
		event.type             = PUGL_CONFIGURE;
		event.configure.x      = attrs.x;
		event.configure.y      = attrs.y;
		event.configure.width  = attrs.width;
		event.configure.height = attrs.height;
		printf("Map %d %d\n", attrs.x, attrs.y);
		break;*/
	}
	case UnmapNotify:
		view->visible = false;
		break;
	case ConfigureNotify:
		event.type             = PUGL_CONFIGURE;
		event.configure.x      = xevent.xconfigure.x;
		event.configure.y      = xevent.xconfigure.y;
		event.configure.width  = xevent.xconfigure.width;
		event.configure.height = xevent.xconfigure.height;
		break;
	case Expose:
		event.type          = PUGL_EXPOSE;
		event.expose.x      = xevent.xexpose.x;
		event.expose.y      = xevent.xexpose.y;
		event.expose.width  = xevent.xexpose.width;
		event.expose.height = xevent.xexpose.height;
		event.expose.count  = xevent.xexpose.count;
		break;
	case MotionNotify:
		event.type           = PUGL_MOTION_NOTIFY;
		event.motion.time    = xevent.xmotion.time / 1e3;
		event.motion.x       = xevent.xmotion.x;
		event.motion.y       = xevent.xmotion.y;
		event.motion.xRoot   = xevent.xmotion.x_root;
		event.motion.yRoot   = xevent.xmotion.y_root;
		event.motion.state   = translateModifiers(xevent.xmotion.state);
		event.motion.isHint  = (xevent.xmotion.is_hint == NotifyHint);
		break;
	case ButtonPress:
		if (xevent.xbutton.button >= 4 && xevent.xbutton.button <= 7) {
			event.type           = PUGL_SCROLL;
			event.scroll.time    = xevent.xbutton.time / 1e3;
			event.scroll.x       = xevent.xbutton.x;
			event.scroll.y       = xevent.xbutton.y;
			event.scroll.xRoot   = xevent.xbutton.x_root;
			event.scroll.yRoot   = xevent.xbutton.y_root;
			event.scroll.state   = translateModifiers(xevent.xbutton.state);
			event.scroll.dx      = 0.0;
			event.scroll.dy      = 0.0;
			switch (xevent.xbutton.button) {
			case 4: event.scroll.dy =  1.0; break;
			case 5: event.scroll.dy = -1.0; break;
			case 6: event.scroll.dx = -1.0; break;
			case 7: event.scroll.dx =  1.0; break;
			}
			// fallthru
		}
		// fallthru
	case ButtonRelease:
		if (xevent.xbutton.button < 4 || xevent.xbutton.button > 7) {
			event.button.type   = ((xevent.type == ButtonPress)
			                       ? PUGL_BUTTON_PRESS
			                       : PUGL_BUTTON_RELEASE);
			event.button.time   = xevent.xbutton.time / 1e3;
			event.button.x      = xevent.xbutton.x;
			event.button.y      = xevent.xbutton.y;
			event.button.xRoot  = xevent.xbutton.x_root;
			event.button.yRoot  = xevent.xbutton.y_root;
			event.button.state  = translateModifiers(xevent.xbutton.state);
			event.button.button = xevent.xbutton.button;
		}
		break;
	case KeyPress:
	case KeyRelease:
		event.type       = ((xevent.type == KeyPress)
		                    ? PUGL_KEY_PRESS
		                    : PUGL_KEY_RELEASE);
		event.key.time   = xevent.xkey.time / 1e3;
		event.key.x      = xevent.xkey.x;
		event.key.y      = xevent.xkey.y;
		event.key.xRoot  = xevent.xkey.x_root;
		event.key.yRoot  = xevent.xkey.y_root;
		event.key.state  = translateModifiers(xevent.xkey.state);
		translateKey(view, &xevent, &event);
		break;
	case EnterNotify:
	case LeaveNotify:
		event.type            = ((xevent.type == EnterNotify)
		                         ? PUGL_ENTER_NOTIFY
		                         : PUGL_LEAVE_NOTIFY);
		event.crossing.time   = xevent.xcrossing.time / 1e3;
		event.crossing.x      = xevent.xcrossing.x;
		event.crossing.y      = xevent.xcrossing.y;
		event.crossing.xRoot  = xevent.xcrossing.x_root;
		event.crossing.yRoot  = xevent.xcrossing.y_root;
		event.crossing.state  = translateModifiers(xevent.xcrossing.state);
		event.crossing.mode   = PUGL_CROSSING_NORMAL;
		if (xevent.xcrossing.mode == NotifyGrab) {
			event.crossing.mode = PUGL_CROSSING_GRAB;
		} else if (xevent.xcrossing.mode == NotifyUngrab) {
			event.crossing.mode = PUGL_CROSSING_UNGRAB;
		}
		break;

	case FocusIn:
	case FocusOut:
		event.type = (xevent.type == FocusIn) ? PUGL_FOCUS_IN : PUGL_FOCUS_OUT;
		event.focus.grab = (xevent.xfocus.mode != NotifyNormal);
		break;

	default:
		break;
	}

	return event;
}

PuglStatus
puglGrabFocus(PuglView* view)
{
	XSetInputFocus(
		view->impl->display, view->impl->win, RevertToNone, CurrentTime);
	return PUGL_SUCCESS;
}

bool
puglHasFocus(const PuglView* view)
{
	int    revertTo      = 0;
	Window focusedWindow = 0;
	XGetInputFocus(view->impl->display, &focusedWindow, &revertTo);
	return focusedWindow == view->impl->win;
}

PuglStatus
puglRequestAttention(PuglView* view)
{
	PuglInternals* const      impl  = view->impl;
	const PuglX11Atoms* const atoms = &view->world->impl->atoms;
	XEvent                    event = {0};

	event.type                 = ClientMessage;
	event.xclient.window       = impl->win;
	event.xclient.format       = 32;
	event.xclient.message_type = atoms->NET_WM_STATE;
	event.xclient.data.l[0]    = WM_STATE_ADD;
	event.xclient.data.l[1]    = atoms->NET_WM_STATE_DEMANDS_ATTENTION;
	event.xclient.data.l[2]    = 0;
	event.xclient.data.l[3]    = 1;
	event.xclient.data.l[4]    = 0;

	const Window root = RootWindow(impl->display, impl->screen);
	XSendEvent(impl->display,
	           root,
	           False,
	           SubstructureNotifyMask | SubstructureRedirectMask,
	           &event);

	return PUGL_SUCCESS;
}

void
puglSetProcessFunc(PuglWorld* world, PuglProcessFunc processFunc, void* userData)
{
	world->processFunc     = processFunc;
	world->processUserData = userData;
}

void
puglSetNextProcessTime(PuglWorld* world, double seconds)
{
	if (seconds >= 0) {
		world->impl->nextProcessTime = puglGetTime(world) + seconds;
	} else {
		world->impl->nextProcessTime = -1;
	}
}




PuglStatus
puglWaitForEvent(PuglView* view)
{
	XEvent xevent;
	XPeekEvent(view->impl->display, &xevent);
	return PUGL_SUCCESS;
}

static bool
exposeEventsIntersect(const PuglEvent* a, const PuglEvent* b)
{
	return !(a->expose.x + a->expose.width < b->expose.x ||
	         b->expose.x + b->expose.width < a->expose.x ||
	         a->expose.y + a->expose.height < b->expose.y ||
	         b->expose.y + b->expose.height < a->expose.y);
}

static void
mergeExposeEvents(PuglEvent* dst, const PuglEvent* src)
{
	if (!dst->type) {
		*dst = *src;
	} else {
		const double max_x = MAX(dst->expose.x + dst->expose.width,
		                         src->expose.x + src->expose.width);
		const double max_y = MAX(dst->expose.y + dst->expose.height,
		                         src->expose.y + src->expose.height);

		dst->expose.x      = MIN(dst->expose.x, src->expose.x);
		dst->expose.y      = MIN(dst->expose.y, src->expose.y);
		dst->expose.width  = max_x - dst->expose.x;
		dst->expose.height = max_y - dst->expose.y;
		dst->expose.count  = MIN(dst->expose.count, src->expose.count);
	}
}

static void
addPendingExpose(PuglView* view, const PuglEvent* expose)
{
	if (view->impl->pendingConfigure.type ||
	    (view->impl->pendingExpose.type &&
	     exposeEventsIntersect(&view->impl->pendingExpose, expose))) {
		// Pending configure or an intersecting expose, expand it
		mergeExposeEvents(&view->impl->pendingExpose, expose);
	} else {
		if (view->impl->pendingExpose.type) {
			// Pending non-intersecting expose, dispatch it now
			// This isn't ideal, but avoids needing to maintain an expose list
			puglEnterContext(view, true);
			puglDispatchEvent(view, &view->impl->pendingExpose);
			puglLeaveContext(view, true);
		}

		view->impl->pendingExpose = *expose;
	}
}

static void
flushPendingConfigure(PuglView* view)
{
	PuglEvent* const configure = &view->impl->pendingConfigure;

	if (configure->type) {
<<<<<<< HEAD
		Display* display = view->impl->display;
 		Window xParent = view->parent ? (Window)view->parent
		                              : RootWindow(display, view->impl->screen);
	        int x = 0, y = 0;
	        Window child;
		XTranslateCoordinates(display, view->impl->win,
		                               xParent,
	                                       0, 0,
	                                       &x, &y, &child);
		configure->configure.x = x;
		configure->configure.y = y;
		view->frame.x      = configure->configure.x;
		view->frame.y      = configure->configure.y;
		view->frame.width  = configure->configure.width;
		view->frame.height = configure->configure.height;
=======
		view->frame.x = configure->configure.x;
		view->frame.y = configure->configure.y;
>>>>>>> 4fbcb7d2

		if (configure->configure.width != view->frame.width ||
		    configure->configure.height != view->frame.height) {
			view->frame.width  = configure->configure.width;
			view->frame.height = configure->configure.height;

			view->backend->resize(view,
			                      (int)view->frame.width,
			                      (int)view->frame.height);
		}

		view->eventFunc(view, configure);
		configure->type = 0;
	}
}

void
puglAwake(PuglWorld* world)
{
	if (world->impl->awake_fds[0] >= 0) {
		char c = 0;
		write(world->impl->awake_fds[1], &c, 1);
	}
}

PUGL_API PuglStatus
puglDispatchEvents(PuglWorld* world)
{
	PuglWorldInternals* impl = world->impl;
	if (    impl->needsProcessing
	    || (impl->nextProcessTime >= 0 && impl->nextProcessTime <= puglGetTime(world)))
	{
	    impl->needsProcessing = false;
	    impl->nextProcessTime = -1;
	    if (world->processFunc) world->processFunc(world, world->processUserData);
	}
	const PuglX11Atoms* const atoms = &world->impl->atoms;

	// Flush just once at the start to fill event queue
	Display* display = world->impl->display;
	XFlush(display);

	world->impl->dispatchingEvents = true;

	// Process all queued events (locally, without flushing or reading)
	while (XEventsQueued(display, QueuedAlready) > 0) {
		XEvent xevent;
		XNextEvent(display, &xevent);

		if (xevent.xany.window == impl->pseudoWin) {
		    if (xevent.type == SelectionClear) {
		        puglSetBlob(&world->clipboard, NULL, 0);
		    }
		    else if (xevent.type == SelectionRequest) {
		        handleSelectionRequestForOwner(impl->display,
                                                       atoms,
                                                       &xevent.xselectionrequest,
                                                       &world->clipboard,
                                                       &impl->incrTarget);
		    }
		    continue;
		}
		else if (xevent.type == PropertyNotify 
		      && xevent.xany.window == impl->incrTarget.win
		      && xevent.xproperty.state == PropertyDelete) 
		{
		    handlePropertyNotifyForOwner(impl->display,
		                                 &world->clipboard,
		                                 &impl->incrTarget);
		    continue;
		}
		PuglView* view = puglFindView(world, xevent.xany.window);
		if (!view) {
			continue;
		}

		// Handle special events
		PuglInternals* const impl = view->impl;
		if (xevent.type == KeyRelease && view->hints[PUGL_IGNORE_KEY_REPEAT]) {
			XEvent next;
			if (XCheckTypedWindowEvent(display, impl->win, KeyPress, &next) &&
			    next.type == KeyPress &&
			    next.xkey.time == xevent.xkey.time &&
			    next.xkey.keycode == xevent.xkey.keycode) {
				continue;
			}
		} else if (xevent.type == FocusIn) {
			XSetICFocus(impl->xic);
		} else if (xevent.type == FocusOut) {
			XUnsetICFocus(impl->xic);
		} else if (xevent.type == SelectionClear) {
			puglSetBlob(&view->clipboard, NULL, 0);
			continue;
		} else if (xevent.type == SelectionNotify && impl->clipboardRequested) {
                        handleSelectionNotifyForRequestor(view,
                                                          &xevent.xselection);
			continue;
		} else if (xevent.type == PropertyNotify && 
		           xevent.xproperty.atom == XA_PRIMARY &&
		           xevent.xproperty.state == PropertyNewValue &&
		           impl->incrClipboardRequest) {
		        
		        handlePropertyNotifyForRequestor(view);
			continue;
		}

		// Translate X11 event to Pugl event
		PuglEvent event = translateEvent(view, xevent);

		if (event.type == PUGL_EXPOSE) {
			// Expand expose event to be dispatched after loop
			addPendingExpose(view, &event);
		} else if (event.type == PUGL_CONFIGURE) {
			// Expand configure event to be dispatched after loop
			view->impl->pendingConfigure = event;
		} else {
			// Dispatch event to application immediately
			puglDispatchEvent(view, &event);
		}
	}

	// Flush pending configure and expose events for all views
	for (size_t i = 0; i < world->numViews; ++i) {
		PuglView* const  view      = world->views[i];
		PuglEvent* const configure = &view->impl->pendingConfigure;
		PuglEvent* const expose    = &view->impl->pendingExpose;

		if (configure->type || expose->type) {
			const bool mustExpose = expose->type && expose->expose.count == 0;
			puglEnterContext(view, mustExpose);

			flushPendingConfigure(view);

			if (mustExpose) {
				view->eventFunc(view, &view->impl->pendingExpose);
			}

			puglLeaveContext(view, mustExpose);
			configure->type = 0;
			expose->type    = 0;
		}
	}

	world->impl->dispatchingEvents = false;

	return PUGL_SUCCESS;
}

PuglStatus
puglProcessEvents(PuglView* view)
{
	return puglDispatchEvents(view->world);
}

double
puglGetTime(const PuglWorld* world)
{
	struct timespec ts;
	clock_gettime(CLOCK_MONOTONIC, &ts);
	return ((double)ts.tv_sec + ts.tv_nsec / 1000000000.0) - world->startTime;
}

PuglStatus
puglPostRedisplay(PuglView* view)
{
	const PuglRect rect = { 0, 0, view->frame.width, view->frame.height };

	return puglPostRedisplayRect(view, rect);
}

PuglStatus
puglPostRedisplayRect(PuglView* view, PuglRect rect)
{
<<<<<<< HEAD
	int x = (int)floor(rect.x);
	int y = (int)floor(rect.y);
	int w = (int)ceil(rect.x + rect.width) - x;
	int h = (int)ceil(rect.y + rect.height) - y;
	if (x < 0) { w += x; x = 0; }
	if (y < 0) { h += y; y = 0; }
	if (w <= 0 || h <= 0) return PUGL_FAILURE;
	XExposeEvent ev = {Expose, 0, True,
	                   view->impl->display, view->impl->win,
	                   x, y,
	                   w, h,
	                   0};
=======
	if (view->world->impl->dispatchingEvents) {
		// Currently dispatching events, add/expand expose for the loop end
		const PuglEventExpose event = {
			PUGL_EXPOSE, 0, rect.x, rect.y, rect.width, rect.height, 0
		};

		addPendingExpose(view, (const PuglEvent*)&event);
	} else if (view->visible) {
		// Not dispatching events, send an X expose so we wake up next time
		const int x = (int)floor(rect.x);
		const int y = (int)floor(rect.y);
		const int w = (int)ceil(rect.x + rect.width) - x;
		const int h = (int)ceil(rect.y + rect.height) - y;

		XExposeEvent ev = {Expose, 0, True,
		                   view->impl->display, view->impl->win,
		                   x, y,
		                   w, h,
		                   0};
>>>>>>> 4fbcb7d2

		XSendEvent(view->impl->display, view->impl->win, False, 0, (XEvent*)&ev);
	}

	return PUGL_SUCCESS;
}

PuglNativeWindow
puglGetNativeWindow(PuglView* view)
{
	return (PuglNativeWindow)view->impl->win;
}

PuglStatus
puglSetWindowTitle(PuglView* view, const char* title)
{
	Display*                  display = view->world->impl->display;
	const PuglX11Atoms* const atoms   = &view->world->impl->atoms;

	puglSetString(&view->title, title);
	XStoreName(display, view->impl->win, title);
	XChangeProperty(display, view->impl->win, atoms->NET_WM_NAME,
	                atoms->UTF8_STRING, 8, PropModeReplace,
	                (const uint8_t*)title, (int)strlen(title));

	return PUGL_SUCCESS;
}

PuglStatus
puglSetFrame(PuglView* view, const PuglRect frame)
{
        view->reqX      = (int)frame.x;
        view->reqY      = (int)frame.y;
	view->reqWidth  = (int)frame.width;
	view->reqHeight = (int)frame.height;
        
        view->impl->posRequested = true;
        
	if (view->impl->win) {
	    XSizeHints sizeHints = getSizeHints(view);
	    XSetNormalHints(view->world->impl->display, view->impl->win, &sizeHints);
	    XMoveResizeWindow(view->world->impl->display, view->impl->win,
	                      (int)frame.x, (int)frame.y,
	                      (int)frame.width, (int)frame.height);
	}

	return PUGL_SUCCESS;
}

PuglStatus
puglSetSize(PuglView* view, int width, int height)
{
	view->reqWidth  = width;
	view->reqHeight = height;
	
	if (view->impl->win) {
	    XSizeHints sizeHints = getSizeHints(view);
	    XSetNormalHints(view->world->impl->display, view->impl->win, &sizeHints);
	    XResizeWindow(view->world->impl->display, view->impl->win, width, height);
	}

	return PUGL_SUCCESS;
}

PuglStatus
puglSetMinSize(PuglView* const view, const int width, const int height)
{
	Display* display = view->world->impl->display;

	view->minWidth  = width;
	view->minHeight = height;

	if (view->impl->win) {
		XSizeHints sizeHints = getSizeHints(view);
		XSetNormalHints(display, view->impl->win, &sizeHints);
	}

	return PUGL_SUCCESS;
}

PuglStatus
puglSetAspectRatio(PuglView* const view,
                   const int       minX,
                   const int       minY,
                   const int       maxX,
                   const int       maxY)
{
	Display* display = view->world->impl->display;

	view->minAspectX = minX;
	view->minAspectY = minY;
	view->maxAspectX = maxX;
	view->maxAspectY = maxY;

	if (view->impl->win) {
		XSizeHints sizeHints = getSizeHints(view);
		XSetNormalHints(display, view->impl->win, &sizeHints);
	}

	return PUGL_SUCCESS;
}

PuglStatus
puglSetTransientFor(PuglView* view, PuglNativeWindow parent)
{
	Display* display = view->world->impl->display;

	view->transientParent = parent;

	if (view->impl->win) {
		XSetTransientForHint(display, view->impl->win,
		                     (Window)view->transientParent);
	}

	return PUGL_SUCCESS;
}

PuglStatus
puglRequestClipboard(PuglView* const    view)
{
	PuglInternals* const      impl  = view->impl;
	const PuglX11Atoms* const atoms = &view->world->impl->atoms;

	// Clear internal selection
	puglSetBlob(&view->clipboard, NULL, 0);

       	impl->clipboardRequested = 1;
       	XConvertSelection(impl->display,
       	                  atoms->CLIPBOARD,
       	                  atoms->UTF8_STRING,
       	                  XA_PRIMARY,
       	                  impl->win,
       	                  CurrentTime);
	return PUGL_SUCCESS;
}

PuglStatus
puglSetClipboard(PuglWorld* const  world,
                 const char* const type,
                 const void* const data,
                 const size_t      len)
{
	PuglWorldInternals* const impl  = world->impl;
	const PuglX11Atoms* const atoms = &impl->atoms;

	if (!impl->pseudoWin) {
		initWorldPseudoWin(world);
	}
	if (impl->incrTarget.win) {
	    XSelectInput(impl->display, impl->incrTarget.win, 0);
	    impl->incrTarget.win = 0;
	    impl->incrTarget.pos = 0;
	}
	PuglStatus st = puglSetInternalClipboard(world, type, data, len);
	if (st) {
		return st;
	}

	XSetSelectionOwner(impl->display, atoms->CLIPBOARD, impl->pseudoWin, CurrentTime);
	return PUGL_SUCCESS;
}

bool
puglHasClipboard(PuglWorld*  world)
{
    return world->clipboard.data != NULL;
}


const PuglBackend*
puglStubBackend(void)
{
	static const PuglBackend backend = {puglX11StubConfigure,
	                                    puglStubCreate,
	                                    puglStubDestroy,
	                                    puglStubEnter,
	                                    puglStubLeave,
	                                    puglStubResize,
	                                    puglStubGetContext};

	return &backend;
}<|MERGE_RESOLUTION|>--- conflicted
+++ resolved
@@ -829,7 +829,6 @@
 	PuglEvent* const configure = &view->impl->pendingConfigure;
 
 	if (configure->type) {
-<<<<<<< HEAD
 		Display* display = view->impl->display;
  		Window xParent = view->parent ? (Window)view->parent
 		                              : RootWindow(display, view->impl->screen);
@@ -843,12 +842,6 @@
 		configure->configure.y = y;
 		view->frame.x      = configure->configure.x;
 		view->frame.y      = configure->configure.y;
-		view->frame.width  = configure->configure.width;
-		view->frame.height = configure->configure.height;
-=======
-		view->frame.x = configure->configure.x;
-		view->frame.y = configure->configure.y;
->>>>>>> 4fbcb7d2
 
 		if (configure->configure.width != view->frame.width ||
 		    configure->configure.height != view->frame.height) {
@@ -1022,20 +1015,6 @@
 PuglStatus
 puglPostRedisplayRect(PuglView* view, PuglRect rect)
 {
-<<<<<<< HEAD
-	int x = (int)floor(rect.x);
-	int y = (int)floor(rect.y);
-	int w = (int)ceil(rect.x + rect.width) - x;
-	int h = (int)ceil(rect.y + rect.height) - y;
-	if (x < 0) { w += x; x = 0; }
-	if (y < 0) { h += y; y = 0; }
-	if (w <= 0 || h <= 0) return PUGL_FAILURE;
-	XExposeEvent ev = {Expose, 0, True,
-	                   view->impl->display, view->impl->win,
-	                   x, y,
-	                   w, h,
-	                   0};
-=======
 	if (view->world->impl->dispatchingEvents) {
 		// Currently dispatching events, add/expand expose for the loop end
 		const PuglEventExpose event = {
@@ -1055,7 +1034,6 @@
 		                   x, y,
 		                   w, h,
 		                   0};
->>>>>>> 4fbcb7d2
 
 		XSendEvent(view->impl->display, view->impl->win, False, 0, (XEvent*)&ev);
 	}
