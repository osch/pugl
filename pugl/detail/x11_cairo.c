/*
  Copyright 2012-2019 David Robillard <http://drobilla.net>

  Permission to use, copy, modify, and/or distribute this software for any
  purpose with or without fee is hereby granted, provided that the above
  copyright notice and this permission notice appear in all copies.

  THIS SOFTWARE IS PROVIDED "AS IS" AND THE AUTHOR DISCLAIMS ALL WARRANTIES
  WITH REGARD TO THIS SOFTWARE INCLUDING ALL IMPLIED WARRANTIES OF
  MERCHANTABILITY AND FITNESS. IN NO EVENT SHALL THE AUTHOR BE LIABLE FOR
  ANY SPECIAL, DIRECT, INDIRECT, OR CONSEQUENTIAL DAMAGES OR ANY DAMAGES
  WHATSOEVER RESULTING FROM LOSS OF USE, DATA OR PROFITS, WHETHER IN AN
  ACTION OF CONTRACT, NEGLIGENCE OR OTHER TORTIOUS ACTION, ARISING OUT OF
  OR IN CONNECTION WITH THE USE OR PERFORMANCE OF THIS SOFTWARE.
*/

/**
   @file x11_cairo.c Cairo graphics backend for X11.
*/

#include "pugl/detail/types.h"
#include "pugl/detail/x11.h"
#include "pugl/pugl.h"
#include "pugl/pugl_cairo_backend.h"

#include <X11/Xutil.h>
#include <cairo-xlib.h>
#include <cairo.h>

#include <stdbool.h>
#include <stdio.h>
#include <stdlib.h>

typedef struct  {
	cairo_surface_t* back;
	cairo_t*         backCr;
	cairo_surface_t* front;
	cairo_t*         frontCr;
} PuglX11CairoSurface;

static PuglStatus
<<<<<<< HEAD
puglX11CairoConfigure(PuglView* view)
{
	PuglInternals* const impl = view->impl;

	XVisualInfo pat;
	int         n;
	pat.screen = impl->screen;
	impl->vi = XGetVisualInfo(impl->display, VisualScreenMask, &pat, &n);

	return PUGL_SUCCESS;
}

static void
puglX11CairoClose(PuglView* view)
{
	PuglInternals* const       impl    = view->impl;
	PuglX11CairoSurface* const surface = (PuglX11CairoSurface*)impl->surface;

	if (surface) {
		if (surface->frontCr) {
			cairo_destroy(surface->frontCr);
			surface->frontCr = NULL;
		}
		if (surface->front) {
			cairo_surface_destroy(surface->front);
			surface->front = NULL;
		}
		if (surface->backCr) {
			cairo_destroy(surface->backCr);
			surface->backCr = NULL;
		}
		if (surface->back) {
			cairo_surface_destroy(surface->back);
			surface->back = NULL;
		}
	}
}

static PuglStatus 
puglX11CairoOpen(PuglView* view)
{
	PuglInternals* const       impl    = view->impl;
	PuglX11CairoSurface* const surface = (PuglX11CairoSurface*)impl->surface;

	puglX11CairoClose(view); // just to be sure
	
	surface->back = cairo_xlib_surface_create(
		impl->display, impl->win, impl->vi->visual, 
		view->frame.width, view->frame.height);
	
	if (surface->back) {
		surface->backCr = cairo_create(surface->back);
		surface->front = cairo_surface_create_similar(
			surface->back, CAIRO_CONTENT_COLOR_ALPHA, 
			view->frame.width, view->frame.height);
	}
	if (surface->front) {
		surface->frontCr = cairo_create(surface->front);
	}
	if (surface->frontCr) {
		return PUGL_SUCCESS;
	} else {
		puglX11CairoClose(view);
		return PUGL_CREATE_CONTEXT_FAILED;
	}
}

static PuglStatus
=======
>>>>>>> d53ce364
puglX11CairoCreate(PuglView* view)
{
	PuglInternals* const impl    = view->impl;
	const int            width   = (int)view->frame.width;
	const int            height  = (int)view->frame.height;
	PuglX11CairoSurface  surface = { 0 };

	surface.back    = NULL;
	surface.backCr  = NULL;
	surface.front   = NULL;
	surface.frontCr = NULL;

	cairo_status_t st = CAIRO_STATUS_SUCCESS;

	impl->surface = calloc(1, sizeof(PuglX11CairoSurface));
	*(PuglX11CairoSurface*)impl->surface = surface;

	return PUGL_SUCCESS;
}

static PuglStatus
puglX11CairoDestroy(PuglView* view)
{
	PuglInternals* const       impl    = view->impl;
	PuglX11CairoSurface* const surface = (PuglX11CairoSurface*)impl->surface;

	puglX11CairoClose(view);
	free(surface);
	impl->surface = NULL;
	return PUGL_SUCCESS;
}

static PuglStatus
puglX11CairoEnter(PuglView* view, bool drawing)
{
	return PUGL_SUCCESS;
}



static PuglStatus
puglX11CairoLeave(PuglView* view, bool drawing)
{
	PuglInternals* const       impl    = view->impl;
	PuglX11CairoSurface* const surface = (PuglX11CairoSurface*)impl->surface;

	if (drawing && surface->frontCr) {
		cairo_set_source_surface(surface->backCr, surface->front, 0, 0);
		cairo_paint(surface->backCr);
	}
	puglX11CairoClose(view);

	return PUGL_SUCCESS;
}

static PuglStatus
puglX11CairoResize(PuglView* view, int width, int height)
{
	puglX11CairoClose(view);
	return PUGL_SUCCESS;
}

static void*
puglX11CairoGetContext(PuglView* view)
{
	PuglInternals* const       impl    = view->impl;
	PuglX11CairoSurface* const surface = (PuglX11CairoSurface*)impl->surface;

	if (!surface->frontCr) {
		puglX11CairoOpen(view);
	}
	return surface->frontCr;
}

const PuglBackend*
puglCairoBackend(void)
{
	static const PuglBackend backend = {
		puglX11StubConfigure,
		puglX11CairoCreate,
		puglX11CairoDestroy,
		puglX11CairoEnter,
		puglX11CairoLeave,
		puglX11CairoResize,
		puglX11CairoGetContext
	};

	return &backend;
}<|MERGE_RESOLUTION|>--- conflicted
+++ resolved
@@ -39,7 +39,6 @@
 } PuglX11CairoSurface;
 
 static PuglStatus
-<<<<<<< HEAD
 puglX11CairoConfigure(PuglView* view)
 {
 	PuglInternals* const impl = view->impl;
@@ -108,8 +107,6 @@
 }
 
 static PuglStatus
-=======
->>>>>>> d53ce364
 puglX11CairoCreate(PuglView* view)
 {
 	PuglInternals* const impl    = view->impl;
