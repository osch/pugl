/*
  Copyright 2012-2020 David Robillard <d@drobilla.net>

  Permission to use, copy, modify, and/or distribute this software for any
  purpose with or without fee is hereby granted, provided that the above
  copyright notice and this permission notice appear in all copies.

  THIS SOFTWARE IS PROVIDED "AS IS" AND THE AUTHOR DISCLAIMS ALL WARRANTIES
  WITH REGARD TO THIS SOFTWARE INCLUDING ALL IMPLIED WARRANTIES OF
  MERCHANTABILITY AND FITNESS. IN NO EVENT SHALL THE AUTHOR BE LIABLE FOR
  ANY SPECIAL, DIRECT, INDIRECT, OR CONSEQUENTIAL DAMAGES OR ANY DAMAGES
  WHATSOEVER RESULTING FROM LOSS OF USE, DATA OR PROFITS, WHETHER IN AN
  ACTION OF CONTRACT, NEGLIGENCE OR OTHER TORTIOUS ACTION, ARISING OUT OF
  OR IN CONNECTION WITH THE USE OR PERFORMANCE OF THIS SOFTWARE.
*/

/**
   @file pugl_cairo.h
   @brief Declaration of Cairo backend accessor.
*/

#ifndef PUGL_PUGL_CAIRO_H
#define PUGL_PUGL_CAIRO_H

#include "pugl/pugl.h"

PUGL_BEGIN_DECLS

/**
   @defgroup cairo Cairo
   Cairo graphics support.
   @ingroup pugl_c
   @{
*/

/**
   Cairo graphics backend accessor.

   Pass the return value to puglInitBackend() to draw to a view with Cairo.
*/
PUGL_API const PuglBackend*
puglCairoBackend(void);

/**
<<<<<<< HEAD
   Return a pointer to the native handle of the world.

   On X11, this returns a pointer to the Display.
   On OSX, this returns CGContextRef for current GraphicsPort.
   On Windows, this returns a handle to the calling process module.
*/
PUGL_API void*
puglCairoBackendGetNativeWorld(PuglWorld* world);


#ifdef __cplusplus
}  /* extern "C" */
#endif
=======
   @}
*/

PUGL_END_DECLS
>>>>>>> d70aa80d

#endif // PUGL_PUGL_CAIRO_H<|MERGE_RESOLUTION|>--- conflicted
+++ resolved
@@ -42,7 +42,6 @@
 puglCairoBackend(void);
 
 /**
-<<<<<<< HEAD
    Return a pointer to the native handle of the world.
 
    On X11, this returns a pointer to the Display.
@@ -53,14 +52,10 @@
 puglCairoBackendGetNativeWorld(PuglWorld* world);
 
 
-#ifdef __cplusplus
-}  /* extern "C" */
-#endif
-=======
+PUGL_END_DECLS
+
+/**
    @}
 */
 
-PUGL_END_DECLS
->>>>>>> d70aa80d
-
 #endif // PUGL_PUGL_CAIRO_H